package org.openeo.geotrelliss3

import java.io.FileInputStream
import java.lang.System.getenv
import java.net.URI
import java.nio.file.{Files, Paths}
import java.time._
import java.util

import geotrellis.layer._
import geotrellis.proj4.{CRS, WebMercator}
import geotrellis.raster.gdal.GDALRasterSource
import geotrellis.raster.gdal.config.GDALOptionsConfig.registerOption
import geotrellis.raster.{CellSize, MultibandTile, RasterRegion, TargetAlignment, Tile, isNoData}
import geotrellis.spark._
import geotrellis.spark.partition.SpacePartitioner
import geotrellis.spark.pyramid.Pyramid
import geotrellis.vector._
import javax.net.ssl.HttpsURLConnection
import org.apache.spark.SparkContext
import org.apache.spark.rdd.RDD
import org.openeo.geotrellis.ProjectedPolygons
import org.openeo.geotrellis.file.AbstractPyramidFactory
import org.openeo.geotrellis.layers.FileLayerProvider.{bestCRS, getLayout, layerMetadata}
import org.openeo.geotrelliscommon.SpaceTimeByMonthPartitioner
import org.slf4j.LoggerFactory

import scala.collection.JavaConverters._
import scala.collection.immutable
import scala.math.max
import scala.xml.XML

object CreoPyramidFactory {

<<<<<<< HEAD
  private val maxSpatialResolution = CellSize(10, 10)
  private val endpoint = "data.cloudferro.com"
=======
  private val layoutScheme = FloatingLayoutScheme(256)
  private val maxSpatialResolution = CellSize(10, 10)
  private val maxZoom = 14
  private val endpoint = "http://data.cloudferro.com"
>>>>>>> a759d1d7
  private val region = "RegionOne"
  private val awsDirect = "TRUE".equals(getenv("AWS_DIRECT"))
  private val logger = LoggerFactory.getLogger(classOf[CreoPyramidFactory])

  private implicit val dateOrdering: Ordering[ZonedDateTime] = new Ordering[ZonedDateTime] {
    override def compare(a: ZonedDateTime, b: ZonedDateTime): Int =
      a.withZoneSameInstant(ZoneId.of("UTC")) compareTo b.withZoneSameInstant(ZoneId.of("UTC"))
  }
}

class CreoPyramidFactory(productPaths: Seq[String], bands: Seq[String]) extends Serializable {

  import CreoPyramidFactory._

<<<<<<< HEAD
  if (awsDirect) {
    registerOption("AWS_S3_ENDPOINT", endpoint)
=======
  def this(productPaths: util.List[String], bands: util.List[String]) =
    this(productPaths.asScala, bands.asScala)

  if (awsDirect) registerGdalOptions()

  private def registerGdalOptions() {
    registerOption("AWS_S3_ENDPOINT", URI.create(endpoint).getAuthority)
>>>>>>> a759d1d7
    registerOption("AWS_DEFAULT_REGION", region)
    registerOption("AWS_SECRET_ACCESS_KEY", getenv("AWS_SECRET_ACCESS_KEY"))
    registerOption("AWS_ACCESS_KEY_ID", getenv("AWS_ACCESS_KEY_ID"))
    registerOption("AWS_VIRTUAL_HOSTING", "FALSE")
    registerOption("AWS_HTTPS", "NO")
  }

  private def sequentialDates(from: ZonedDateTime): Stream[ZonedDateTime] = from #:: sequentialDates(from plusDays 1)

  def pyramid(boundingBox: ProjectedExtent, from: ZonedDateTime, to: ZonedDateTime): Pyramid[SpaceTimeKey, MultibandTile, TileLayerMetadata[SpaceTimeKey]] = {
    val layers = for (zoom <- 14 to 0 by -1) yield zoom -> layer(boundingBox, from, to, zoom, ZoomedLayoutScheme(WebMercator, 256))
    Pyramid(layers.toMap)
  }

  def pyramid_seq(bbox: Extent, bbox_srs: String, from_date: String, to_date: String): Seq[(Int, MultibandTileLayerRDD[SpaceTimeKey])] = {
    val projectedExtent = ProjectedExtent(bbox, CRS.fromName(bbox_srs))

    val from = ZonedDateTime.parse(from_date)
    val to = ZonedDateTime.parse(to_date)

    pyramid(projectedExtent, from, to).levels.toSeq
      .sortBy { case (zoom, _) => zoom }
      .reverse
  }

  /**
   * Same as #datacube, but return same structure as pyramid_seq
   *
   * @param polygons
   * @param from_date
   * @param to_date
   * @param metadata_properties
   * @return
   */
  def datacube_seq(polygons:ProjectedPolygons, from_date: String, to_date: String,
  metadata_properties: util.Map[String, Any], correlationId: String):
  Seq[(Int, MultibandTileLayerRDD[SpaceTimeKey])] = {
    val cube = datacube(polygons.polygons, polygons.crs, from_date, to_date)
    Seq((0, cube))
  }

  def datacube(polygons:ProjectedPolygons, from_date: String, to_date: String): MultibandTileLayerRDD[SpaceTimeKey] =
  datacube(polygons.polygons, polygons.crs, from_date, to_date)

  def datacube(polygons: Array[MultiPolygon], polygons_crs: CRS, from_date: String, to_date: String): MultibandTileLayerRDD[SpaceTimeKey] = {
    val from = ZonedDateTime.parse(from_date)
    val to = ZonedDateTime.parse(to_date)

    val intersectsPolygons = AbstractPyramidFactory.preparePolygons(polygons, polygons_crs)

    layer(intersectsPolygons, polygons_crs, from, to, 0, FloatingLayoutScheme(256))
  }

  private def layer(polygons: Array[MultiPolygon], polygons_crs: CRS, from: ZonedDateTime, to: ZonedDateTime, zoom: Int, layoutScheme: LayoutScheme): MultibandTileLayerRDD[SpaceTimeKey] = {
    val sc: SparkContext = SparkContext.getOrCreate()

    val bbox = polygons.toSeq.extent

    val boundingBox = ProjectedExtent(bbox, polygons_crs)

    val xAlignedBoundingBox = xAlign(boundingBox)

    val crs = bestCRS(xAlignedBoundingBox, layoutScheme)

    val layout = getLayout(layoutScheme, xAlignedBoundingBox, zoom, maxSpatialResolution)

    val dates = sequentialDates(from)
      .takeWhile(date => !(date isAfter to))

    val productKeys = productPaths.flatMap(listProducts)

    if (productKeys.isEmpty) throw new IllegalArgumentException("no files found for given product paths")

    logger.info(s"Products keys:\n${productKeys.mkString("\n")}")

    def extractDate(key: String): ZonedDateTime = {
      val date = raw"\/(\d{4})\/(\d{2})\/(\d{2})\/".r.unanchored
      key match {
        case date(year, month, day) => ZonedDateTime.of(LocalDate.of(year.toInt, month.toInt, day.toInt), LocalTime.MIDNIGHT, ZoneOffset.UTC)
      }
    }

    val bandFileMaps: Seq[Map[ZonedDateTime, Seq[String]]] = bands.map(b =>
    productKeys.filter(_.contains(b))
      .map(pk => extractDate(pk) -> pk)
      .groupBy(_._1)
      .map { case (k, v) => (k, v.map(_._2)) }
    )

    val overlappingKeys: immutable.Seq[SpaceTimeKey] = dates.flatMap(date => {
      val set = polygons.map(_.reproject(polygons_crs, crs))
        .flatMap(layout.mapTransform.keysForGeometry)
        .toSet
      set.map(key => SpaceTimeKey(key, date))
    })

    logger.info(s"Overlapping keys:\n${overlappingKeys.map(_.toString).mkString("\n")}")

    val rasterSources: RDD[(SpaceTimeKey,Seq[Seq[GDALRasterSource]])] = sc.parallelize(overlappingKeys)
      .map(key => (key, bandFileMaps
      .flatMap(_.get(key.time))
      .map(_.map(path => GDALRasterSource(path)))))

    //unsafe, don't we need union of cell type?
    val commonCellType = rasterSources.take(1).head._2.head.head.cellType
    val metadata = layerMetadata(xAlignedBoundingBox, from, to, zoom, commonCellType, layoutScheme, maxSpatialResolution)

<<<<<<< HEAD
    val regions:RDD[(SpaceTimeKey,Seq[Seq[RasterRegion]])] = rasterSources.map {
      case (key,value) => (key, value.map(_.map(rasterSource =>
        rasterSource.reproject(metadata.crs, TargetAlignment(metadata)).tileToLayout(metadata.layout))
=======
    val regions: RDD[(SpaceTimeKey, Seq[Seq[RasterRegion]])] = rasterSources.map {
      case (key,value) =>
        if (awsDirect) registerGdalOptions()

        (key, value.map(_.map(rasterSource =>
          rasterSource.reproject(metadata.crs, TargetAlignment(metadata)).tileToLayout(metadata.layout))
>>>>>>> a759d1d7
          .flatMap(_.rasterRegionForKey(key.spatialKey))))
    }

    val partitioner = SpacePartitioner(metadata.bounds)
    assert(partitioner.index == SpaceTimeByMonthPartitioner)
    val tiles:RDD[(SpaceTimeKey,Seq[Tile])] = regions.repartitionAndSortWithinPartitions(partitioner).map{ case (key,value) =>
      (key,value.map(_.flatMap(_.raster).map(_.tile.band(0))).flatMap(mapToSingleTile(_)))
    }

    val cube = tiles.flatMapValues(v => if (v.isEmpty) None else Some(MultibandTile(v)))

    ContextRDD(cube, metadata)
  }

  private def layer(boundingBox: ProjectedExtent, from: ZonedDateTime, to: ZonedDateTime, zoom: Int, layoutScheme: LayoutScheme): MultibandTileLayerRDD[SpaceTimeKey] = {
    layer(Array(MultiPolygon(boundingBox.extent.toPolygon())), boundingBox.crs, from , to, zoom, layoutScheme)
  }

  private def xAlign(boundingBox: ProjectedExtent) = {
    def floor(x: Double, precision: Double) = {
      (BigDecimal.valueOf(math.floor(x / precision)) * precision).doubleValue()
    }

    def ceil(x: Double, precision: Double) = {
      (BigDecimal.valueOf(math.ceil(x / precision)) * precision).doubleValue()
    }

    ProjectedExtent(Extent(
      floor(boundingBox.extent.xmin, maxSpatialResolution.width),
      floor(boundingBox.extent.ymin, maxSpatialResolution.height),
      ceil(boundingBox.extent.xmax, maxSpatialResolution.width),
      ceil(boundingBox.extent.ymax, maxSpatialResolution.height)
    ), boundingBox.crs)
  }

  private def getFilePathsFromManifest(path: String) = {
    var gdalPrefix = ""

    val inputStream = if (path.startsWith("https://")) {
      gdalPrefix = "/vsicurl"

      val uri = new URI(path)
      uri.resolve(s"${uri.getPath}/manifest.safe").toURL
        .openConnection.asInstanceOf[HttpsURLConnection]
        .getInputStream
    } else {
      gdalPrefix = "/vsis3"

      new FileInputStream(Paths.get(path, "manifest.safe").toFile)
    }

    val xml = XML.load(inputStream)

    (xml \\ "dataObject" \\ "fileLocation" \\ "@href")
      .map(fileLocation => s"$gdalPrefix${if (path.startsWith("/")) "" else "/"}$path" +
        s"/${Paths.get(fileLocation.toString).normalize().toString}")
  }

  private def listProducts(productPath: String) = {
    val keyPattern =  """.*IMG_DATA.*jp2""".r

    val filePaths =
    if (awsDirect || productPath.startsWith("https://")) {
        getFilePathsFromManifest(productPath)
      } else {
        Files.walk(Paths.get(productPath)).iterator().asScala
          .map(p => p.toString)
      }

    filePaths.flatMap {
      case key@keyPattern(_*) => Some(key)
      case _ => None
    }
  }

  private def mapToSingleTile(tiles: Iterable[Tile]): Option[Tile] = {
    val intCombine = (t1: Int, t2: Int) => if (isNoData(t1)) t2 else if (isNoData(t2)) t1 else max(t1, t2)
    val doubleCombine = (t1: Double, t2: Double) => if (isNoData(t1)) t2 else if (isNoData(t2)) t1 else max(t1, t2)

    tiles.map(_.toArrayTile()).reduceOption[Tile](_.dualCombine(_)(intCombine)(doubleCombine))
  }
}<|MERGE_RESOLUTION|>--- conflicted
+++ resolved
@@ -32,15 +32,8 @@
 
 object CreoPyramidFactory {
 
-<<<<<<< HEAD
   private val maxSpatialResolution = CellSize(10, 10)
   private val endpoint = "data.cloudferro.com"
-=======
-  private val layoutScheme = FloatingLayoutScheme(256)
-  private val maxSpatialResolution = CellSize(10, 10)
-  private val maxZoom = 14
-  private val endpoint = "http://data.cloudferro.com"
->>>>>>> a759d1d7
   private val region = "RegionOne"
   private val awsDirect = "TRUE".equals(getenv("AWS_DIRECT"))
   private val logger = LoggerFactory.getLogger(classOf[CreoPyramidFactory])
@@ -55,18 +48,12 @@
 
   import CreoPyramidFactory._
 
-<<<<<<< HEAD
-  if (awsDirect) {
-    registerOption("AWS_S3_ENDPOINT", endpoint)
-=======
   def this(productPaths: util.List[String], bands: util.List[String]) =
     this(productPaths.asScala, bands.asScala)
 
   if (awsDirect) registerGdalOptions()
 
   private def registerGdalOptions() {
-    registerOption("AWS_S3_ENDPOINT", URI.create(endpoint).getAuthority)
->>>>>>> a759d1d7
     registerOption("AWS_DEFAULT_REGION", region)
     registerOption("AWS_SECRET_ACCESS_KEY", getenv("AWS_SECRET_ACCESS_KEY"))
     registerOption("AWS_ACCESS_KEY_ID", getenv("AWS_ACCESS_KEY_ID"))
@@ -174,18 +161,12 @@
     val commonCellType = rasterSources.take(1).head._2.head.head.cellType
     val metadata = layerMetadata(xAlignedBoundingBox, from, to, zoom, commonCellType, layoutScheme, maxSpatialResolution)
 
-<<<<<<< HEAD
-    val regions:RDD[(SpaceTimeKey,Seq[Seq[RasterRegion]])] = rasterSources.map {
-      case (key,value) => (key, value.map(_.map(rasterSource =>
-        rasterSource.reproject(metadata.crs, TargetAlignment(metadata)).tileToLayout(metadata.layout))
-=======
     val regions: RDD[(SpaceTimeKey, Seq[Seq[RasterRegion]])] = rasterSources.map {
       case (key,value) =>
         if (awsDirect) registerGdalOptions()
 
         (key, value.map(_.map(rasterSource =>
           rasterSource.reproject(metadata.crs, TargetAlignment(metadata)).tileToLayout(metadata.layout))
->>>>>>> a759d1d7
           .flatMap(_.rasterRegionForKey(key.spatialKey))))
     }
 
