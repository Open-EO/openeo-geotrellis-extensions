package org.openeo.geotrellis

import geotrellis.raster.mapalgebra.local._
import geotrellis.raster.{ArrayTile, CellType, DoubleConstantTile, FloatConstantTile, IntConstantTile, MultibandTile, MutableArrayTile, NODATA, ShortConstantTile, Tile, UByteConstantTile, UByteUserDefinedNoDataCellType, UShortUserDefinedNoDataCellType, isNoData}
import org.apache.spark.sql.catalyst.util.QuantileSummaries
import org.openeo.geotrellis.mapalgebra.{AddIgnoreNodata, LogBase}
import org.slf4j.LoggerFactory
import spire.math.UShort
import spire.syntax.cfor.cfor

import scala.Double.NaN
import scala.collection.JavaConversions.mapAsScalaMap
import scala.collection.mutable.{ArrayBuffer, ListBuffer}
import scala.collection.{immutable, mutable}

object OpenEOProcessScriptBuilder{

  private val logger = LoggerFactory.getLogger(classOf[OpenEOProcessScriptBuilder])

  type OpenEOProcess =  Map[String,Any] => (Seq[Tile]  => Seq[Tile] )

  private def wrapSimpleProcess(operator: Seq[Tile] => Seq[Tile]): OpenEOProcess = {
    def wrapper(context:Map[String,Any])(tiles: Seq[Tile]): Seq[Tile] = operator(tiles)
    return wrapper
  }

  private def wrapProcessWithDefaultContext(process: OpenEOProcess): Seq[Tile] => Seq[Tile]  ={
    (tiles:Seq[Tile]) => process(Map("x"->tiles, "data"-> tiles ))(tiles)
  }

  /**
   * Do f(g(x))
   * @param f
   * @param g
   * @return
   */
  private def composeFunctions(f: Seq[Tile] => Seq[Tile], g: Option[OpenEOProcess]): OpenEOProcess = {
    if (g.isDefined && g.get != null) {
      def composed(context: Map[String, Any])(tiles: Seq[Tile]): Seq[Tile] = {
        f(g.get(context)(tiles))
      }

      composed
    } else
      wrapSimpleProcess(f)
  }

<<<<<<< HEAD


  private def ifElseProcess(value: OpenEOProcess, accept: OpenEOProcess, reject: OpenEOProcess) = {
    val ifElseProcess = (context: Map[String, Any]) => (tiles: Seq[Tile]) => {
      val value_input: Seq[Tile] = evaluateToTiles(value, context, tiles)

      def makeSameLength(tiles: Seq[Tile]): Seq[Tile] = {
        if (tiles.size == 1 && value_input.length > 1) {
          Seq.fill(value_input.length)(tiles(0))
        } else {
          tiles
        }
      }

      val accept_input: Seq[Tile] = makeSameLength(evaluateToTiles(accept, context, tiles))

      val reject_input: Seq[Tile] =
        if (reject != null) {
          reject.apply(context)(tiles)
        } else {
          logger.debug("If process without reject clause.")
          Seq.fill(accept_input.length)(null)
        }

      def ifElse(value: Tile, acceptTile: Tile, rejectTile: Tile): Tile = {
        val outputCellType = if (rejectTile == null) acceptTile.cellType else acceptTile.cellType.union(rejectTile.cellType)
        val resultTile = ArrayTile.empty(outputCellType, acceptTile.cols, acceptTile.rows)

        def setResult(col: Int, row: Int, fromTile: Tile): Unit = {
          if (fromTile == null) {
            if (outputCellType.isFloatingPoint) resultTile.setDouble(col, row, Double.NaN) else resultTile.set(col, row, NODATA)
          } else {
            if (outputCellType.isFloatingPoint) resultTile.setDouble(col, row, fromTile.getDouble(col, row)) else resultTile.set(col, row, fromTile.get(col, row))
          }
        }

        value.foreach { (col, row, value) => {
          if (value == 0) {
            //reject
            setResult(col, row, rejectTile)
          } else {
            //accept
            setResult(col, row, acceptTile)
          }
        }
        }
        resultTile
      }


      if (value_input.size == accept_input.size) {
        value_input.zip(accept_input).zip(reject_input).map { t => ifElse(t._1._1, t._1._2, t._2) }
      } else if (value_input.size == 1) {
        accept_input.zip(reject_input).map { t => ifElse(value_input.head, t._1, t._2) }
      }
      else {
        throw new IllegalArgumentException("Incompatible numbers of tiles in this if process.")
      }

    }
    ifElseProcess
  }

  private def multibandMap(tile: MultibandTile ,f: Array[Double] => Array[Double]): Seq[Tile] = {
=======
  private def multibandMap(tile: MultibandTile ,f: Array[Double] => Seq[Double]): Seq[Tile] = {
>>>>>>> c35e934f
    val mutableResult: immutable.Seq[MutableArrayTile] = tile.bands.map(_.mutable)
    var i = 0
    cfor(0)(_ < tile.cols, _ + 1) { col =>
      cfor(0)(_ < tile.rows, _ + 1) { row =>
        val bandValues = Array.ofDim[Double](tile.bandCount)
        cfor(0)(_ < tile.bandCount, _ + 1) { band =>
          bandValues(band) = mutableResult(band).getDouble(col, row)
        }
        val resultValues = f(bandValues)
        cfor(0)(_ < tile.bandCount, _ + 1) { band =>
          mutableResult(band).setDouble(col, row,resultValues(band))
        }
        i += 1
      }
    }
    return mutableResult
  }

  private def multibandMapToNewTiles(tile: MultibandTile ,f: Array[Double] => Seq[Double]): Seq[Tile] = {
    val mutableResult: ListBuffer[MutableArrayTile] = ListBuffer[MutableArrayTile]()
    var i = 0
    cfor(0)(_ < tile.cols, _ + 1) { col =>
      cfor(0)(_ < tile.rows, _ + 1) { row =>
        val bandValues = Array.ofDim[Double](tile.bandCount)
        cfor(0)(_ < tile.bandCount, _ + 1) { band =>
          bandValues(band) = tile.band(band).getDouble(col, row)
        }
        val resultValues = f(bandValues)

        if(mutableResult.size == 0) {
          mutableResult.appendAll( (0 until resultValues.size).map( d => ArrayTile.empty(tile.cellType,tile.cols,tile.rows)))
        }

        cfor(0)(_ < resultValues.length, _ + 1) { band =>
          mutableResult(band).setDouble(col, row,resultValues(band))
        }
        i += 1
      }
    }
    return mutableResult
  }

  private def multibandReduce(tile: MultibandTile ,f: Seq[Double] => Double, ignoreNoData: Boolean = true): Seq[Tile] = {
    val mutableResult:MutableArrayTile = tile.bands(0).mutable
    var i = 0
    cfor(0)(_ < tile.cols, _ + 1) { col =>
      cfor(0)(_ < tile.rows, _ + 1) { row =>
        val bandValues = new ArrayBuffer[Double](tile.bandCount)
        cfor(0)(_ < tile.bandCount, _ + 1) { band =>
          val d = tile.bands(band).getDouble(col, row)
          if(!ignoreNoData || !d.isNaN){
            bandValues.append(d)
          }
        }
        if(!bandValues.isEmpty) {
          val resultValues = f(bandValues)
          mutableResult.setDouble(col, row,resultValues)
        }
        i += 1
      }
    }
    return Seq(mutableResult)
  }

  // Get `Seq[Tile]` by evaluating given `OpenEOProcess` (if any) on given `Seq[Tile]`
  private def evaluateToTiles(function: OpenEOProcess, context: Map[String, Any], tiles: Seq[Tile]): Seq[Tile] = {
    if (function != null) {
      function.apply(context)(tiles)
    } else {
      tiles
    }
  }


  private def median(tiles:Seq[Tile]) : Seq[Tile] = {
    multibandReduce(MultibandTile(tiles),ts => {
      medianOfDoubles(ts)
    },true)
  }

  private def medianOfDoubles(ts: Seq[Double]) = {
    val (lower, upper) = ts.sortWith(_ < _).splitAt(ts.size / 2)
    if (ts.size % 2 == 0) (lower.last + upper.head) / 2.0 else upper.head
  }

  private def medianWithNodata(tiles:Seq[Tile]) : Seq[Tile] = {
    multibandReduce(MultibandTile(tiles),ts => {if(ts.exists(_.isNaN)) Double.NaN else medianOfDoubles(ts)},false)
  }

  private def linearInterpolation(tiles:Seq[Tile]) : Seq[Tile] = {

    multibandMap(MultibandTile(tiles),ts => {
      var previousValid = -1
      var nextValid = -1
      var current = 0
      while(current < ts.length) {

        if(isNoData(ts(current))){
          if(previousValid>=0){
            nextValid = current+1
            while(nextValid< ts.length && isNoData(ts(nextValid))) {
              nextValid +=1
            }
            if(nextValid < ts.length){
              val y0 = ts(previousValid)
              //found a valid point
              //var y = Math.fma( (current-previousValid), (ts(nextValid)-y0)/(nextValid-previousValid), y0.floatValue())
              var y = y0 + (current-previousValid)*(ts(nextValid)-y0)/(nextValid-previousValid)
              ts(current)=y
              previousValid = current
              nextValid = -1
            }
          }
          current +=1

        }else{
          previousValid = current
          nextValid = -1
          current +=1
        }
      }
      ts
    })

  }

  object MinIgnoreNoData extends LocalTileBinaryOp {
    def combine(z1:Int,z2:Int) =
      if( isNoData(z1) && isNoData(z2)) NODATA
      else if( isNoData(z1) ) z2
      else if( isNoData(z2) ) z1
      else math.min(z1, z2)

    def combine(z1:Double,z2:Double) =
      if( isNoData(z1) && isNoData(z2)) NaN
      else if( isNoData(z1) ) z2
      else if( isNoData(z2) ) z1
      else math.min(z1, z2)
  }

  object MaxIgnoreNoData extends LocalTileBinaryOp {
    def combine(z1:Int,z2:Int) =
      if( isNoData(z1) && isNoData(z2)) NODATA
      else if( isNoData(z1) ) z2
      else if( isNoData(z2) ) z1
      else math.max(z1, z2)

    def combine(z1:Double,z2:Double) =
      if( isNoData(z1) && isNoData(z2)) NaN
      else if( isNoData(z1) ) z2
      else if( isNoData(z2) ) z1
      else math.max(z1, z2)
  }
}
/**
  * Builder to help converting an OpenEO process graph into a transformation of Geotrellis tiles.
  */
class OpenEOProcessScriptBuilder {

  import OpenEOProcessScriptBuilder._


  val processStack: mutable.Stack[String] = new mutable.Stack[String]()
  val arrayElementStack: mutable.Stack[Integer] = new mutable.Stack[Integer]()
  val argNames: mutable.Stack[String] = new mutable.Stack[String]()
  val contextStack: mutable.Stack[mutable.Map[String,OpenEOProcess]] = new mutable.Stack[mutable.Map[String, OpenEOProcess]]()
  var arrayCounter : Int =  0
  var inputFunction:  OpenEOProcess = null

  def generateFunction(context: Map[String,Any] = Map.empty): Seq[Tile] => Seq[Tile] = {
    inputFunction(context)
  }

  def generateFunction(): Seq[Tile] => Seq[Tile] = {
    wrapProcessWithDefaultContext(inputFunction)
  }

  private def unaryFunction(argName: String, operator: Seq[Tile] => Seq[Tile]): OpenEOProcess = {
    val storedArgs = contextStack.head
    val inputFunction: Option[OpenEOProcess] = storedArgs.get(argName)
    composeFunctions(operator,inputFunction)
  }

  private def mapFunction(argName: String, operator: Tile => Tile): OpenEOProcess = {
    unaryFunction(argName, (tiles: Seq[Tile]) => tiles.map(operator))
  }

  private def reduceFunction(argName: String, operator: (Tile, Tile) => Tile): OpenEOProcess = {
    unaryFunction(argName, (tiles: Seq[Tile]) => Seq(tiles.reduce(operator)))
  }

  private def applyListFunction(argName: String, operator: Seq[Tile] => Seq[Tile]): OpenEOProcess = {
    unaryFunction(argName, (tiles: Seq[Tile]) => operator(tiles))
  }

  private def reduceListFunction(argName: String, operator: Seq[Tile] => Tile): OpenEOProcess = {
    unaryFunction(argName, (tiles: Seq[Tile]) => Seq(operator(tiles)))
  }

  private def ifProcess(arguments:java.util.Map[String,Object]): OpenEOProcess ={
    val storedArgs = contextStack.head
    val value = storedArgs.get("value").getOrElse(throw new IllegalArgumentException("If process expects a value argument. These arguments were found: " + arguments.keys.mkString(", ")))
    val accept = storedArgs.get("accept").getOrElse(throw new IllegalArgumentException("If process expects an accept argument. These arguments were found: " + arguments.keys.mkString(", ")))
    val reject: OpenEOProcess = storedArgs.get("reject").getOrElse(null)
    ifElseProcess(value, accept, reject)
  }


  private def xyFunction(operator:(Tile,Tile) => Tile, xArgName:String = "x", yArgName:String = "y" ): OpenEOProcess = {
    val storedArgs = contextStack.head
    val processString = processStack.reverse.mkString("->")
    if (!storedArgs.contains(xArgName)) {
      throw new IllegalArgumentException("This function expects an '" + xArgName + "' argument, function tree: " + processString + ". These arguments were found: " + storedArgs.keys.mkString(", "))
    }
    if (!storedArgs.contains(yArgName)) {
      throw new IllegalArgumentException("This function expects an '" + yArgName + "' argument, function tree: " + processString + ". These arguments were found: " + storedArgs.keys.mkString(", "))
    }
    val x_function: OpenEOProcess = storedArgs.get(xArgName).get
    val y_function: OpenEOProcess = storedArgs.get(yArgName).get
    val bandFunction = (context: Map[String,Any]) => (tiles: Seq[Tile]) => {
      val x_input: Seq[Tile] = evaluateToTiles(x_function, context, tiles)
      val y_input: Seq[Tile] = evaluateToTiles(y_function, context, tiles)
      if(x_input.size == y_input.size) {
        x_input.zip(y_input).map(t=>operator(t._1,t._2))
      }else if(x_input.size == 1) {
        y_input.map(operator(x_input.head,_))
      }else if(y_input.size == 1) {
        x_input.map(operator(_,y_input.head))
      }else{
        throw new IllegalArgumentException("Incompatible numbers of tiles in this XY operation '"+processString+"' " + xArgName + " has:" + x_input.size +", "+yArgName+" has: " + y_input.size+ "\n We expect either equal counts, are one of them should be 1.")
      }

    }
    bandFunction
  }

  def constantArgument(name:String,value:Number): Unit = {
    var scope = contextStack.head
    scope.put(name,wrapSimpleProcess(createConstantTileFunction(value)))
  }

  def constantArguments(args: java.util.Map[String,Object]): Unit = {
    for (elem <- mapAsScalaMap(args)) {
      if(elem._2.isInstanceOf[Number]){
        constantArgument(elem._1,elem._2.asInstanceOf[Number])
      }else if(elem._2.isInstanceOf[Boolean]){
        constantArgument(elem._1,elem._2.asInstanceOf[Boolean])
      }
    }
  }

  def constantArgument(name:String,value:Boolean): Unit = {
    //can be skipped, will simply be available when executing function
  }

  def argumentStart(name:String): Unit = {
    argNames.push(name)
  }

  def fromParameter(parameterName:String): Unit = {
    inputFunction = (context:Map[String,Any]) => (tiles: Seq[Tile]) => {
      if(context.contains(parameterName)) {
        context.getOrElse(parameterName,tiles).asInstanceOf[Seq[Tile]]
      }else{
        logger.debug("Parameter with name: " + parameterName  + "not found. Available parameters: " + context.keys.mkString(","))
        tiles
      }
    }
  }

  def argumentEnd(): Unit = {
    var name = argNames.pop()
    var scope = contextStack.head
    scope.put(name,inputFunction)
    inputFunction = null
  }

  /**
    * Called for each element in the array.
    * @param name
    */
  def arrayStart(name:String): Unit = {

    //save current arrayCounter
    arrayElementStack.push(arrayCounter)
    argNames.push(name)
    contextStack.push(mutable.Map[String,OpenEOProcess]())
    processStack.push("array")
    arrayCounter = 0
  }

  def arrayElementDone():Unit = {
    val scope = contextStack.head
    scope.put(arrayCounter.toString,inputFunction)
    arrayCounter += 1
    inputFunction = null
  }

  private def createConstantTileFunction(value:Number): Seq[Tile] => Seq[Tile] = {
    val constantTileFunction:Seq[Tile] => Seq[Tile] = (tiles:Seq[Tile]) => {
      if(tiles.isEmpty) {
        tiles
      }else{
        val rows= tiles.head.rows
        val cols = tiles.head.cols
        value match {
          case x: java.lang.Byte => Seq(UByteConstantTile(value.byteValue(),cols,rows))
          case x: java.lang.Short => Seq(ShortConstantTile(value.byteValue(),cols,rows))
          case x: Integer => Seq(IntConstantTile(value.intValue(),cols,rows))
          case x: java.lang.Float => Seq(FloatConstantTile(value.floatValue(),cols,rows))
          case _ => Seq(DoubleConstantTile(value.doubleValue(),cols,rows))
        }
      }

    }
    return constantTileFunction
  }

  def constantArrayElement(value: Number):Unit = {
    val constantTileFunction:OpenEOProcess = wrapSimpleProcess(createConstantTileFunction(value))
    val scope = contextStack.head
    scope.put(arrayCounter.toString,constantTileFunction)
    arrayCounter += 1
  }

  def arrayEnd():Unit = {
    val name = argNames.pop()
    val scope = contextStack.pop()
    processStack.pop()

    val nbElements = arrayCounter
    inputFunction = (context:Map[String,Any]) => (tiles:Seq[Tile]) => {
      var results = Seq[Tile]()
      for( i <- 0 until nbElements) {
        val tileFunction = scope.get(i.toString).get
        results = results ++ tileFunction(context)(tiles)
      }
      results
    }
    arrayCounter = arrayElementStack.pop()

    contextStack.head.put(name,inputFunction)

  }


  def expressionStart(operator:String,arguments:java.util.Map[String,Object]): Unit = {
    processStack.push(operator)
    contextStack.push(mutable.Map[String,OpenEOProcess]())
  }

  def expressionEnd(operator:String,arguments:java.util.Map[String,Object]): Unit = {
    // TODO: this is not only about expressions anymore. Rename it to e.g. "leaveProcess" to be more in line with graph visitor in Python?
    logger.debug(operator + " process with arguments: " + contextStack.head.mkString(",") + " direct args: " + arguments.mkString(","))
    // Bit of argument sniffing to support multiple versions/variants of processes
    val hasXY = arguments.containsKey("x") && arguments.containsKey("y")
    val hasX = arguments.containsKey("x")
    val hasExpression = arguments.containsKey("expression")
    val hasExpressions = arguments.containsKey("expressions")
    val hasData = arguments.containsKey("data")
    val ignoreNoData = !(arguments.getOrDefault("ignore_nodata",Boolean.box(true).asInstanceOf[Object]) == Boolean.box(false) || arguments.getOrDefault("ignore_nodata",None) == "false" )

    val operation: OpenEOProcess = operator match {
      case "if" => ifProcess(arguments)
      // Comparison operators
      case "gt" if hasXY => xyFunction(Greater.apply)
      case "lt" if hasXY => xyFunction(Less.apply)
      case "gte" if hasXY => xyFunction(GreaterOrEqual.apply)
      case "lte" if hasXY => xyFunction(LessOrEqual.apply)
      case "eq" if hasXY => xyFunction(Equal.apply)
      case "neq" if hasXY => xyFunction(Unequal.apply)
      // Boolean operators
      case "not" if hasX => mapFunction("x", Not.apply)
      case "not" if hasExpression => mapFunction("expression", Not.apply) // legacy 0.4 style
      case "and" if hasXY => xyFunction(And.apply)
      case "and" if hasExpressions => reduceFunction("expressions", And.apply) // legacy 0.4 style
      case "or" if hasXY => xyFunction(Or.apply)
      case "or" if hasExpressions => reduceFunction("expressions", Or.apply) // legacy 0.4 style
      case "xor" if hasXY => xyFunction(Xor.apply)
      case "xor" if hasExpressions => reduceFunction("expressions", Xor.apply) // legacy 0.4 style
      // Mathematical operations
      case "sum" if hasData && !ignoreNoData => reduceFunction("data", Add.apply)
      case "sum" if hasData && ignoreNoData => reduceFunction("data", AddIgnoreNodata.apply)
      case "add" if hasXY => xyFunction(Add.apply)
      case "subtract" if hasXY => xyFunction(Subtract.apply)
      case "subtract" if hasData => reduceFunction("data", Subtract.apply) // legacy 0.4 style
      case "product" if hasData => reduceFunction("data", Multiply.apply)
      case "multiply" if hasXY => xyFunction(Multiply.apply)
      case "multiply" if hasData => reduceFunction("data", Multiply.apply) // legacy 0.4 style
      case "divide" if hasXY => xyFunction(Divide.apply)
      case "divide" if hasData => reduceFunction("data", Divide.apply) // legacy 0.4 style
      case "power" => xyFunction(Pow.apply,xArgName = "base",yArgName = "p")
      case "normalized_difference" if hasXY => xyFunction((x, y) => Divide(Subtract(x, y), Add(x, y)))
      // Statistics
      case "max" if hasData && !ignoreNoData => reduceFunction("data", Max.apply)
      case "max" if hasData && ignoreNoData => reduceFunction("data", MaxIgnoreNoData.apply)
      case "min" if hasData && !ignoreNoData => reduceFunction("data", Min.apply)
      case "min" if hasData && ignoreNoData => reduceFunction("data", MinIgnoreNoData.apply)
        //TODO take ignorenodata into account!
      case "mean" if hasData => reduceListFunction("data", Mean.apply)
      case "variance" if hasData => reduceListFunction("data", Variance.apply)
      case "sd" if hasData => reduceListFunction("data", Sqrt.apply _ compose Variance.apply)
      case "median" if ignoreNoData => applyListFunction("data",median)
      case "median" => applyListFunction("data",medianWithNodata)
      // Unary math
      case "abs" if hasX => mapFunction("x", Abs.apply)
      case "absolute" if hasX => mapFunction("x", Abs.apply)
      //TODO: "int" integer part of a number
      //TODO "arccos" -> Acosh.apply,
      //TODO: arctan 2 is not unary! "arctan2" -> Atan2.apply,
      case "log" => xyFunction(LogBase.apply,xArgName = "x",yArgName = "base")
      case "ln" if hasX => mapFunction( "x", Log.apply)
      case "sqrt" if hasX => mapFunction("x", Sqrt.apply)
      case "ceil" if hasX => mapFunction("x", Ceil.apply)
      case "floor" if hasX => mapFunction("x", Floor.apply)
      case "round" if hasX => mapFunction("x", Round.apply)
      case "arccos" if hasX => mapFunction("x", Acos.apply)
      case "arcsin" if hasX => mapFunction("x", Asin.apply)
      case "arctan" if hasX => mapFunction("x", Atan.apply)
      case "cos" if hasX => mapFunction("x", Cos.apply)
      case "cosh" if hasX => mapFunction("x", Cosh.apply)
      case "sin" if hasX => mapFunction("x", Sin.apply)
      case "sinh" if hasX => mapFunction("x", Sinh.apply)
      case "tan" if hasX => mapFunction("x", Tan.apply)
      case "tanh" if hasX => mapFunction("x", Tanh.apply)
      // Other
      case "array_element" => arrayElementFunction(arguments)
      case "array_modify" => arrayModifyFunction(arguments)
      case "array_interpolate_linear" => applyListFunction("data",linearInterpolation)
      case "linear_scale_range" => linearScaleRangeFunction(arguments)
      case "quantiles" => quantilesFunction(arguments,ignoreNoData)
      case "array_concat" => arrayConcatFunction(arguments)
      case "array_create" => arrayCreateFunction(arguments)
      case _ => throw new IllegalArgumentException(s"Unsupported operation: $operator (arguments: ${arguments.keySet()})")
    }

    val expectedOperator = processStack.pop()
    assert(expectedOperator.equals(operator))
    contextStack.pop()
    inputFunction = operation
  }

  private def linearScaleRangeFunction(arguments:java.util.Map[String,Object]): OpenEOProcess = {
    val storedArgs: mutable.Map[String, OpenEOProcess] = contextStack.head
    val inMin = arguments.get("inputMin").asInstanceOf[Number].doubleValue()
    val inMax = arguments.get("inputMax").asInstanceOf[Number].doubleValue()
    val outMinRaw = arguments.getOrDefault("outputMin", 0.0.asInstanceOf[Object])
    val outMin: Double = outMinRaw.asInstanceOf[Number].doubleValue()
    val outMaxRaw = arguments.getOrDefault("outputMax", 1.0.asInstanceOf[Object])
    val outMax:Double = outMaxRaw.asInstanceOf[Number].doubleValue()
    val inputFunction = storedArgs.get("x").get
    val output_range = outMax - outMin
    val doTypeCast = output_range > 1 && (!outMinRaw.isInstanceOf[Double] && !outMinRaw.isInstanceOf[Float]) && (!outMaxRaw.isInstanceOf[Double] && !outMaxRaw.isInstanceOf[Float])
    val targetType: Option[CellType] =
    if(doTypeCast){
      if(output_range < 254 && outMin >= 0) {
        Some(UByteUserDefinedNoDataCellType(255.byteValue()))
      }else if(output_range < 65535 && outMin >= 0){
        Some(UShortUserDefinedNoDataCellType(UShort.MaxValue.toShort))
      }else{
        Option.empty
      }
    }else{
      Option.empty
    }

    val scaleFunction = (context: Map[String,Any]) => (tiles:Seq[Tile]) =>{
      val input: Seq[Tile] = evaluateToTiles(inputFunction, context, tiles)
      val normalizedTiles = input.map(_.normalize(inMin,inMax,outMin,outMax).mapIfSetDouble(p=> {
        if(p<outMin) {
          outMin
        }else if(p>outMax) {
          outMax
        }else{
          p
        }
      }))
      if(targetType.isDefined) {
        normalizedTiles.map(_.convert(targetType.get))
      }else{
        normalizedTiles
      }
    }
    scaleFunction

  }

  private def quantilesFunction(arguments:java.util.Map[String,Object], ignoreNoData:Boolean = true): OpenEOProcess = {
    val storedArgs = contextStack.head
    val inputFunction = storedArgs.get("data").get
    val qRaw = arguments.get("q")
    val probabilities: Seq[Double] =
      if(qRaw==null) {
        arguments.get("probabilities").asInstanceOf[Array[Double]]
      }else{
        val q = qRaw.asInstanceOf[Int].toDouble

        (1 to (q.intValue() - 1)).map(d => d.doubleValue() / q)
      }


    val bandFunction = (context: Map[String,Any]) => (tiles:Seq[Tile]) =>{
      val data: Seq[Tile] = evaluateToTiles(inputFunction, context, tiles)

      multibandMapToNewTiles(MultibandTile(data),ts => {
        val summaries = new org.apache.spark.sql.catalyst.util.QuantileSummaries(QuantileSummaries.defaultCompressThreshold, QuantileSummaries.defaultRelativeError)
        var nodata = false
        for (value <- ts) {

          if(value.isNaN){
            nodata = true
          }else{
            summaries.insert(value)
          }
        }
        if(nodata && !ignoreNoData) {
          probabilities.map(d => Double.NaN)
        }else{
          val compressed = summaries.compress()
          probabilities.map(compressed.query(_).getOrElse(Double.NaN))
        }
      })

    }
    bandFunction
  }

  private def arrayModifyFunction(arguments:java.util.Map[String,Object]): OpenEOProcess = {
    val storedArgs = contextStack.head
    val inputFunction = storedArgs.get("data").get
    val valuesFunction = storedArgs.get("values").get
    val index = arguments.getOrDefault("index",null)
    val length = arguments.getOrDefault("length",null)
    if(index == null) {
      throw new IllegalArgumentException("Missing 'index' argument in array_element.")
    }
    if(length!=null) {
      throw new UnsupportedOperationException("Geotrellis backend only supports inserting in array-modify")
    }
    if(!index.isInstanceOf[Integer]){
      throw new IllegalArgumentException("The 'index' argument should be an integer, but got: " + index)
    }
    val bandFunction = (context: Map[String,Any]) => (tiles:Seq[Tile]) =>{
      val data: Seq[Tile] = evaluateToTiles(inputFunction, context, tiles)
      val values: Seq[Tile] = evaluateToTiles(valuesFunction, context, tiles)
      if(length == null) {
        //in this case, we need to insert
        data.take(index.asInstanceOf[Integer]) ++ values ++ data.drop(index.asInstanceOf[Integer])
      }else{
        throw new UnsupportedOperationException("Geotrellis backend only supports inserting in array-modify")
      }

    }
    bandFunction
  }


  private def arrayConcatFunction(arguments: java.util.Map[String, Object]): OpenEOProcess = {
    val storedArgs = contextStack.head
    val array1Function = storedArgs("array1")
    val array2Function = storedArgs("array2")

    val bandFunction = (context: Map[String, Any]) => (tiles: Seq[Tile]) => {
      val array1 = evaluateToTiles(array1Function, context, tiles)
      val array2 = evaluateToTiles(array2Function, context, tiles)

      val combined = array1 ++ array2
      if(combined.size>0) {
        val unionCelltype = combined.map(_.cellType).reduce(_.union(_))
        combined.map(_.convert(unionCelltype))
      }else{
        combined
      }

    }
    bandFunction
  }


  private def arrayCreateFunction(arguments: java.util.Map[String, Object]): OpenEOProcess = {
    val storedArgs = contextStack.head
    val dataFunction:OpenEOProcess = storedArgs("data")
    val repeat: Int = arguments.getOrDefault("repeat", 1.asInstanceOf[Object]).asInstanceOf[Int]

    val bandFunction = (context: Map[String, Any]) => (tiles: Seq[Tile]) => {
      val data = evaluateToTiles(dataFunction, context, tiles)
      Seq.fill(repeat)(data).flatten
    }
    bandFunction
  }


  private def arrayElementFunction(arguments:java.util.Map[String,Object]): OpenEOProcess = {
    val storedArgs = contextStack.head
    val inputFunction = storedArgs.get("data").get
    val index = arguments.getOrDefault("index",null)
    if(index == null) {
      throw new IllegalArgumentException("Missing 'index' argument in array_element.")
    }
    if(!index.isInstanceOf[Integer]){
      throw new IllegalArgumentException("The 'index' argument should be an integer, but got: " + index)
    }
    val bandFunction = (context: Map[String,Any]) => (tiles:Seq[Tile]) =>{
      val input: Seq[Tile] = evaluateToTiles(inputFunction, context, tiles)
      if(input.size <= index.asInstanceOf[Integer]) {
        throw new IllegalArgumentException("Invalid band index " + index + ", only " + input.size + " bands available.")
      }
      Seq(input(index.asInstanceOf[Integer]))
    }
    bandFunction
  }


}<|MERGE_RESOLUTION|>--- conflicted
+++ resolved
@@ -45,7 +45,6 @@
       wrapSimpleProcess(f)
   }
 
-<<<<<<< HEAD
 
 
   private def ifElseProcess(value: OpenEOProcess, accept: OpenEOProcess, reject: OpenEOProcess) = {
@@ -109,10 +108,7 @@
     ifElseProcess
   }
 
-  private def multibandMap(tile: MultibandTile ,f: Array[Double] => Array[Double]): Seq[Tile] = {
-=======
   private def multibandMap(tile: MultibandTile ,f: Array[Double] => Seq[Double]): Seq[Tile] = {
->>>>>>> c35e934f
     val mutableResult: immutable.Seq[MutableArrayTile] = tile.bands.map(_.mutable)
     var i = 0
     cfor(0)(_ < tile.cols, _ + 1) { col =>
