--- conflicted
+++ resolved
@@ -815,7 +815,6 @@
     bandFunction
   }
 
-<<<<<<< HEAD
   private def betweenFunction(arguments:java.util.Map[String,Object]): OpenEOProcess = {
     val storedArgs = contextStack.head
     val inputFunction = storedArgs.get("x").get
@@ -847,7 +846,6 @@
     bandFunction
   }
 
-=======
   private def clipFunction(arguments:java.util.Map[String,Object]): OpenEOProcess = {
     val storedArgs = contextStack.head
     val inputFunction = storedArgs("x")
@@ -874,5 +872,4 @@
     }
     clipFunction
   }
->>>>>>> 267b0155
 }