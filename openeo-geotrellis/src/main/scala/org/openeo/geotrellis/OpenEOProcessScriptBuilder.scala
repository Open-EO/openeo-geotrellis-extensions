--- conflicted
+++ resolved
@@ -42,7 +42,7 @@
       wrapSimpleProcess(f)
   }
 
-<<<<<<< HEAD
+
 
   private def ifElseProcess(value: OpenEOProcess, accept: OpenEOProcess, reject: OpenEOProcess) = {
     val ifElseProcess = (context: Map[String, Any]) => (tiles: Seq[Tile]) => {
@@ -116,10 +116,7 @@
     ifElseProcess
   }
 
-  private def multibandMap(tile: MultibandTile ,f: Array[Int] => Array[Int]): Seq[Tile] = {
-=======
   private def multibandMap(tile: MultibandTile ,f: Array[Double] => Array[Double]): Seq[Tile] = {
->>>>>>> c522eb3f
     val mutableResult: immutable.Seq[MutableArrayTile] = tile.bands.map(_.mutable)
     var i = 0
     cfor(0)(_ < tile.cols, _ + 1) { col =>
