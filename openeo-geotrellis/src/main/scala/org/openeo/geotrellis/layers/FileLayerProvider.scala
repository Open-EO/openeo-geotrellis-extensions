--- conflicted
+++ resolved
@@ -146,13 +146,8 @@
     def readBoundsAttemptFailed(source: RasterSource)(e: Exception): Unit =
       logger.warn(s"attempt to read $bounds from ${source.name} failed", e)
 
-<<<<<<< HEAD
-    val singleBandRasters = selectedSources.par
+    val singleBandRasters = selectedSources
       .map(rs => retryForever(maxRetries, readBoundsAttemptFailed(rs)) {
-=======
-    val singleBandRasters = selectedSources
-      .map(rs => retryForever(Duration.ofSeconds(10), maxRetries, readBoundsAttemptFailed(rs)) {
->>>>>>> 4d1b4382
         readBounds(rs)
       })
       .collect { case Some(raster) => raster }
