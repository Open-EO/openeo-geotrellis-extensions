--- conflicted
+++ resolved
@@ -11,11 +11,8 @@
 import geotrellis.raster.geotiff.{GeoTiffPath, GeoTiffReprojectRasterSource, GeoTiffResampleRasterSource}
 import geotrellis.raster.io.geotiff.OverviewStrategy
 import geotrellis.raster.rasterize.Rasterizer
-<<<<<<< HEAD
 import geotrellis.raster.{ByteCellType, ByteConstantNoDataCellType, CellSize, CellType, ConvertTargetCellType, FloatConstantNoDataCellType, FloatConstantTile, GridBounds, GridExtent, MosaicRasterSource, MultibandTile, NoNoData, PaddedTile, Raster, RasterExtent, RasterMetadata, RasterRegion, RasterSource, ResampleMethod, ResampleTarget, ShortCellType, ShortConstantNoDataCellType, SourceName, SourcePath, TargetAlignment, TargetCellType, TargetRegion, Tile, UByteCellType, UByteConstantNoDataCellType, UByteUserDefinedNoDataCellType, UShortCellType, UShortConstantNoDataCellType, byteNODATA, shortNODATA, ubyteNODATA, ushortNODATA}
-=======
 import geotrellis.raster.{CellSize, CellType, ConvertTargetCellType, FloatConstantNoDataCellType, FloatConstantTile, GridBounds, GridExtent, MosaicRasterSource, MultibandTile, NoNoData, PaddedTile, Raster, RasterExtent, RasterMetadata, RasterRegion, RasterSource, ResampleMethod, ResampleTarget, SourceName, SourcePath, TargetAlignment, TargetCellType, TargetRegion, Tile, UByteUserDefinedNoDataCellType, UShortConstantNoDataCellType}
->>>>>>> 8aaf62bb
 import geotrellis.spark._
 import geotrellis.spark.partition.PartitionerIndex.SpatialPartitioner
 import geotrellis.spark.partition.SpacePartitioner
@@ -115,15 +112,8 @@
 
   override def read(extent: Extent, bands: Seq[Int]): Option[Raster[MultibandTile]] = {
     val selectedSources = reprojectedSources(bands)
-<<<<<<< HEAD
-    val singleBandRasters = selectedSources.toList.par
-      .map { _.read(extent, Seq(0)) map { case Raster(multibandTile, extent) =>
-        Raster(offsetBand(multibandTile.band(0)), extent)
-      } }
-=======
     val singleBandRasters = selectedSources.par
-      .map { _.read(extent, Seq(0)) map { case Raster(multibandTile, extent) => Raster(multibandTile.band(0), extent) } }
->>>>>>> 8aaf62bb
+      .map { _.read(extent, Seq(0)) map { case Raster(multibandTile, extent) => Raster(offsetBand(multibandTile.band(0)), extent) } }
       .collect { case Some(raster) => raster }
 
     if (singleBandRasters.size == selectedSources.size) Some(Raster(MultibandTile(singleBandRasters.map(_.tile).seq), singleBandRasters.head.extent))
@@ -132,23 +122,11 @@
 
   override def read(bounds: GridBounds[Long], bands: Seq[Int]): Option[Raster[MultibandTile]] = {
     val selectedSources = reprojectedSources(bands)
-<<<<<<< HEAD
-    val singleBandRasters = selectedSources.toList.par
-      .map  {source =>
-        try{
-          source.read(bounds, Seq(0)) map { case Raster(multibandTile, extent) =>
-            Raster(offsetBand(multibandTile.band(0)), extent)
-          }
-        }   catch {
-          case e: Exception => throw new IOException(s"Error while reading ${bounds} from: ${source.name.toString}", e)
-        }
-=======
->>>>>>> 8aaf62bb
 
     def readBounds(source:RasterSource):Option[Raster[Tile]] = {
 
       try {
-        source.read(bounds, Seq(0)) map { case Raster(multibandTile, extent) => Raster(multibandTile.band(0), extent) }
+        source.read(bounds, Seq(0)) map { case Raster(multibandTile, extent) => Raster(offsetBand(multibandTile.band(0)), extent) }
       } catch {
         case e: Exception => throw new IOException(s"Error while reading ${bounds} from: ${source.name.toString}", e)
       }
