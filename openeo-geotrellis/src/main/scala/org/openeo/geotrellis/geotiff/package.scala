--- conflicted
+++ resolved
@@ -615,10 +615,8 @@
   }
 
   private def writeGeoTiff(geoTiff: MultibandGeoTiff, path: String): String = {
-<<<<<<< HEAD
-    if (System.getenv("SWIFT_URL") != null && !path.contains("openeo-pydrvr")) {
-      val bucket = Option(System.getenv("SWIFT_BUCKET")).getOrElse("OpenEO-data")
-      val s3Uri = new AmazonS3URI(s"s3://$bucket$path")
+    if (path.startsWith("s3://")) {
+      val s3Uri = new AmazonS3URI(path)
 
       import java.nio.file.Files
 
@@ -631,11 +629,6 @@
 
       getCreoS3Client().putObject(objectRequest, RequestBody.fromFile(tempFile))
 
-=======
-    if (path.startsWith("s3://")) {
-      val s3Uri = new AmazonS3URI(path)
-      geoTiff.write(s3Uri, getCreoS3Client())
->>>>>>> 69b5230d
     } else {
       geoTiff.write(path, optimizedOrder = true)
     }
