--- conflicted
+++ resolved
@@ -292,11 +292,7 @@
       }.map { case (name, extent) =>
         ((name, ProjectedExtent(extent, crs)), (key, tile))
       }
-<<<<<<< HEAD
-    }.groupByKey(new HashPartitioner(featuresBC.value.size))
-=======
     }.groupByKey(new KeyPartitioner(keys.toArray))
->>>>>>> afac28cf
   }
 
   private def stitchAndCropTiles(tilesForDate: Iterable[(SpatialKey, MultibandTile)], cropExtent: ProjectedExtent, layout: LayoutDefinition) = {
