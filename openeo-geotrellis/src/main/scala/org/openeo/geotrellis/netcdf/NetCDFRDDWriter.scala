--- conflicted
+++ resolved
@@ -210,17 +210,13 @@
 
     val finalPath =
     if (path.startsWith("s3:/")) {
-<<<<<<< HEAD
       if(rdd.context.getConf.get("spark.kubernetes.namespace","nothing").equals("spark-jobs-staging")) {
         uploadToS3LargeFile(path, intermediatePath)
       }else{
         uploadToS3(path, intermediatePath)
       }
-=======
-      uploadToS3(path, intermediatePath)
     }else{
       path
->>>>>>> a36cd052
     }
 
     return Collections.singletonList(finalPath)
@@ -503,7 +499,6 @@
 
   }
 
-<<<<<<< HEAD
   private def uploadToS3LargeFile(objectStoragePath: String, localPath: String) = {
     val correctS3Path = objectStoragePath.replaceFirst("s3:/(?!/)", "s3://")
     val s3Uri = new AmazonS3URI(correctS3Path)
@@ -520,10 +515,7 @@
 
   }
 
-  private def uploadToS3(objectStoragePath: String, localPath: String) = {
-=======
   private def uploadToS3(objectStoragePath: String, localPath: String):String = {
->>>>>>> a36cd052
     val correctS3Path = objectStoragePath.replaceFirst("s3:/(?!/)", "s3://")
     val s3Uri = new AmazonS3URI(correctS3Path)
 
