package org.openeo.geotrellis

import cats.syntax.either._
import geotrellis.util.{RangeReader, RangeReaderProvider}
import io.circe.generic.auto._
import org.openeo.geotrelliscommon.CirceException.decode
import org.slf4j.{Logger, LoggerFactory}
import scalaj.http.Http

import java.io.{File, FileNotFoundException}
import java.net.URI
import scala.io.Source

class CustomizableHttpRangeReaderProvider extends RangeReaderProvider {
  import CustomizableHttpRangeReaderProvider._

  override def canProcess(uri: URI): Boolean = {
    val scheme = uri.getScheme

    if (scheme == null) false
    else Seq("http", "https").contains(scheme.toLowerCase)
  }

  override def rangeReader(uri: URI): RangeReader = {
    val credentials = credentialsFromFile.get(uri.getHost)

    val request = credentials.foldLeft(
<<<<<<< HEAD
      Http(uri.toString).timeout(connTimeoutMs = 10000, readTimeoutMs = 40000)
=======
      Http(uri.toString)
        .timeout(connTimeoutMs = 10000, readTimeoutMs = 40000)
>>>>>>> 3a8e0ded
    ) { case (http, Credentials(username, password)) =>
      http.auth(username, password)
    }

    new CustomizableHttpRangeReader(request, useHeadRequest = true)
  }
}

object CustomizableHttpRangeReaderProvider {
  private type Host = String

  private val logger: Logger = LoggerFactory.getLogger(classOf[CustomizableHttpRangeReaderProvider])

  private final val HttpCredentialsFileSystemProperty = "http.credentials.file"

  private lazy val credentialsFromFile: Map[Host, Credentials] = {
    val credentialsFile = {
      val path = Option(System.getProperty(HttpCredentialsFileSystemProperty)).getOrElse("./http_credentials.json")
      new File(path)
    }

    try {
      val source = Source.fromFile(credentialsFile)

      try {
        val credentials = decode[Map[Host, Credentials]](source.mkString).valueOr(throw _)

        logger.info(s"${credentialsFile.getCanonicalPath} contains HTTP credentials for " +
          s"${credentials.map { case (host, Credentials(username, _)) => s"$username@$host" } mkString ", "}")

        credentials
      } finally source.close()
    } catch {
      case e: FileNotFoundException =>
        logger.warn(s"JSON file with HTTP credentials not found at ${credentialsFile.getCanonicalPath}; setting " +
          s"system property $HttpCredentialsFileSystemProperty allows for a custom location", e)
        Map()
    }
  }

  private case class Credentials(username: String, password: String)
}<|MERGE_RESOLUTION|>--- conflicted
+++ resolved
@@ -25,12 +25,8 @@
     val credentials = credentialsFromFile.get(uri.getHost)
 
     val request = credentials.foldLeft(
-<<<<<<< HEAD
-      Http(uri.toString).timeout(connTimeoutMs = 10000, readTimeoutMs = 40000)
-=======
       Http(uri.toString)
         .timeout(connTimeoutMs = 10000, readTimeoutMs = 40000)
->>>>>>> 3a8e0ded
     ) { case (http, Credentials(username, password)) =>
       http.auth(username, password)
     }
