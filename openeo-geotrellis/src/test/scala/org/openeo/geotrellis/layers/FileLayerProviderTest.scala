package org.openeo.geotrellis.layers

import cats.data.NonEmptyList
import geotrellis.layer.{FloatingLayoutScheme, LayoutTileSource, SpaceTimeKey, SpatialKey, TileLayerMetadata, ZoomedLayoutScheme}
import geotrellis.proj4.{CRS, LatLng}
import geotrellis.raster.io.geotiff.MultibandGeoTiff
import geotrellis.raster.summary.polygonal.Summary
import geotrellis.raster.summary.polygonal.visitors.MeanVisitor
import geotrellis.raster.{CellSize, CellType, FloatConstantNoDataCellType, RasterSource}
import geotrellis.spark._
import geotrellis.spark.partition.SpacePartitioner
import geotrellis.spark.summary.polygonal._
import geotrellis.spark.util.SparkUtils
import geotrellis.vector._
import org.apache.commons.io.FileUtils
import org.apache.spark.SparkContext
import org.apache.spark.rdd.RDD
import org.junit.{AfterClass, BeforeClass, Ignore}
import org.junit.jupiter.api.Assertions.{assertEquals, assertNotSame, assertSame, assertTrue}
import org.junit.jupiter.api.{AfterAll, BeforeAll, Test}
import org.junit.jupiter.params.ParameterizedTest
import org.junit.jupiter.params.provider.ValueSource
import org.junit.{AfterClass, BeforeClass}
import org.openeo.geotrellis.TestImplicits._
import org.openeo.geotrellis.layers.FileLayerProvider.rasterSourceRDD
import org.openeo.geotrellis.{LayerFixtures, ProjectedPolygons}
import org.openeo.geotrelliscommon.DatacubeSupport._
import org.openeo.geotrelliscommon.{BatchJobMetadataTracker, DataCubeParameters, NoCloudFilterStrategy, SpaceTimeByMonthPartitioner, SparseSpaceTimePartitioner}
import org.openeo.opensearch.OpenSearchResponses.{CreoFeatureCollection, FeatureCollection}
import org.openeo.opensearch.backends.CreodiasClient
import org.openeo.opensearch.{OpenSearchClient, OpenSearchResponses}

import java.io.File
import java.net.URL
import java.time.ZoneOffset.UTC
import java.time.format.DateTimeFormatter
import java.time.{LocalDate, ZoneId, ZonedDateTime}
import java.util.Collections
import scala.collection.JavaConverters._
import scala.io.Source

object FileLayerProviderTest {
  // Methods with attributes get called in a non-intuitive order:
  // - BeforeAll
  // - ParameterizedTest
  // - AfterAll
  // - BeforeClass
  // - AfterClass
  //
  // This order feels arbitrary, so I made the code robust against order changes.

  private var _sc: Option[SparkContext] = None

  private def sc: SparkContext = {
    if (_sc.isEmpty) {
      println("Creating SparkContext")

      val sc = SparkUtils.createLocalSparkContext(
        "local[*]",
        appName = classOf[FileLayerProviderTest].getName
      )
      _sc = Some(sc)
    }
    _sc.get
  }

  @BeforeClass
  def setUpSpark_BeforeClass(): Unit = sc

  @BeforeAll
  def setUpSpark_BeforeAll(): Unit = sc

  var gotAfterAll = false

  @AfterAll
  def tearDownSpark_AfterAll(): Unit = {
    gotAfterAll = true
    maybeStopSpark()
  }

  var gotAfterClass = false

  @AfterClass
  def tearDownSpark_AfterClass(): Unit = {
    gotAfterClass = true;
    maybeStopSpark()
  }

  def maybeStopSpark(): Unit = {
    if (gotAfterAll && gotAfterClass) {
      if (_sc.isDefined) {
        println("Stopping SparkContext...")
        _sc.get.stop()
        _sc = None
        println("Stopped SparkContext")
      }
    }
  }
}

@Ignore("2023-05-02, Emile: Activate again when used service works again.")
class FileLayerProviderTest {
  import FileLayerProviderTest._

  private def sentinel5PMaxSpatialResolution = CellSize(0.05, 0.05)
  private def sentinel5PLayoutScheme = ZoomedLayoutScheme(LatLng)
  private def sentinel5PCollectionId = "urn:eop:VITO:TERRASCOPE_S5P_L3_NO2_TD_V1"
  private def sentinel5PFileLayerProvider = new FileLayerProvider(
    openSearch = OpenSearchClient(new URL("https://services.terrascope.be/catalogue")),
    openSearchCollectionId = sentinel5PCollectionId,
    NonEmptyList.one("NO2"),
    rootPath = "/data/MTDA/TERRASCOPE_Sentinel5P/L3_NO2_TD_V1",
    maxSpatialResolution = sentinel5PMaxSpatialResolution,
    new Sentinel5PPathDateExtractor(maxDepth = 3),
    layoutScheme = sentinel5PLayoutScheme
  )

  @Ignore("2023-05-02, Emile: Activate again when used service works again.")
  def cache(): Unit = {
    // important: multiple instances like in openeo-geopyspark-driver
    val layerProvider1 = sentinel5PFileLayerProvider
    val layerProvider2 = sentinel5PFileLayerProvider

    assertNotSame(layerProvider1, layerProvider2)

    val metadataCall1 = layerProvider1.loadMetadata(sc = null)
    val metadataCall2 = layerProvider2.loadMetadata(sc = null)
    assertSame(metadataCall1, metadataCall2)
  }

  @Ignore("2023-05-02, Emile: Activate again when used service works again.")
  def smallBoundingBox(): Unit = {
    val smallBbox = ProjectedExtent(Point(x = 4.9754, y = 50.3244).buffer(0.001).extent, LatLng)

    assertTrue(smallBbox.extent.width < 0.05,s"${smallBbox.extent.width}")
    assertTrue(smallBbox.extent.height < 0.05, s"${smallBbox.extent.height}")

    val date = LocalDate.of(2020, 1, 1).atStartOfDay(ZoneId.of("UTC"))

    val baseLayer = sentinel5PFileLayerProvider.readTileLayer(from = date, to = date, smallBbox, sc = sc)

    val Summary(singleBandMean) = baseLayer
      .toSpatial(date)
      .polygonalSummaryValue(smallBbox.extent.toPolygon(), MeanVisitor)

    val physicalMean = (singleBandMean.mean * 5).toInt

    assertEquals(25, physicalMean)
  }


  private def _getSentinel5PRasterSources(bbox: ProjectedExtent, date: ZonedDateTime, zoom: Int): (RDD[LayoutTileSource[SpaceTimeKey]], TileLayerMetadata[SpaceTimeKey]) = {
    val fileLayerProvider = sentinel5PFileLayerProvider

    val overlappingRasterSources: Seq[RasterSource] = fileLayerProvider.loadRasterSourceRDD(bbox, date, date, zoom).map(_._1)
    val commonCellType = overlappingRasterSources.head.cellType
    val metadata = layerMetadata(bbox, date, date, zoom min zoom, commonCellType, sentinel5PLayoutScheme, sentinel5PMaxSpatialResolution)

    val rasterSources = rasterSourceRDD(overlappingRasterSources, metadata, sentinel5PMaxSpatialResolution, sentinel5PCollectionId)(sc)
    (rasterSources, metadata)
  }

  @Ignore("2023-05-02, Emile: Activate again when used service works again.")
  def sparsePartitionerTest(): Unit = {
    val bbox1 = ProjectedExtent(Extent(xmin = 0.0, ymin = 0.0, xmax = 30.0, ymax = 10.0), LatLng)
    val bbox2 = ProjectedExtent(Extent(xmin = 50.0, ymin = 20.0, xmax = 60.0, ymax = 40.0), LatLng)
    val fullBbox = ProjectedExtent(bbox1.extent.combine(bbox2.extent), LatLng)
    val date = LocalDate.of(2020, 1, 1).atStartOfDay(ZoneId.of("UTC"))

    val (rasterSources, metadata) = _getSentinel5PRasterSources(fullBbox, date, 10)
    val polygons = Array(MultiPolygon(bbox1.extent.toPolygon(), bbox2.extent.toPolygon()))
    val polygons_crs = fullBbox.crs

    // Create the sparse Partitioner.
    val sparseBaseLayer = FileLayerProvider.readMultibandTileLayer(rasterSources, metadata, polygons, polygons_crs, sc, retainNoDataTiles = false, NoCloudFilterStrategy)
    val sparsePartitioner: SpacePartitioner[SpaceTimeKey] = sparseBaseLayer.partitioner.get.asInstanceOf[SpacePartitioner[SpaceTimeKey]]
    assert(sparsePartitioner.index.getClass == classOf[SparseSpaceTimePartitioner])
    val sparsePartitionerIndex = sparsePartitioner.index.asInstanceOf[SparseSpaceTimePartitioner]

    // Create the default Space Partitioner.
    val defaultBaseLayer = FileLayerProvider.readMultibandTileLayer(rasterSources, metadata, polygons, polygons_crs, sc, retainNoDataTiles = false, NoCloudFilterStrategy, useSparsePartitioner=false)
    val defaultPartitioner: SpacePartitioner[SpaceTimeKey] = defaultBaseLayer.partitioner.get.asInstanceOf[SpacePartitioner[SpaceTimeKey]]
    assert(defaultPartitioner.index == SpaceTimeByMonthPartitioner)

    assert(sparseBaseLayer.getNumPartitions <= defaultBaseLayer.getNumPartitions)

    val requiredKeys: RDD[(SpatialKey, Iterable[Geometry])] = sc.parallelize(polygons).map {
      _.reproject(polygons_crs, metadata.crs)
    }.clipToGrid(metadata.layout).groupByKey()

    val filteredSources: RDD[LayoutTileSource[SpaceTimeKey]] = rasterSources.filter({ tiledLayoutSource =>
      tiledLayoutSource.source.extent.interiorIntersects(tiledLayoutSource.layout.extent)
    })

    val requiredSpacetimeKeys: RDD[SpaceTimeKey] = filteredSources.flatMap(_.keys).map {
      tuple => (tuple.spatialKey, tuple)
    }.rightOuterJoin(requiredKeys).flatMap(_._2._1.toList)

    // Ensure that the sparsePartitioner only creates partitions for the required spacetime regions.
    val requiredRegions = requiredSpacetimeKeys.map(k => sparsePartitionerIndex.toIndex(k))
    assert(requiredRegions.distinct.collect().sorted sameElements sparsePartitioner.regions.sorted)

    // Even though both RDDs have a different number of partitions, the keys for both RDDs are the same.
    // This means that the default partitioner has many empty partitions that have no source.
    val sparseKeys = sparseBaseLayer.keys.collect().sorted
    val defaultKeys = defaultBaseLayer.keys.collect().sorted
    assert(sparseKeys sameElements defaultKeys)

    // Keys corresponding with NoDataTiles are removed from the final RDD.
    // Which means those few partitions will still be empty.
    val partitionKeys = requiredSpacetimeKeys.collect().sorted.toSet
    assert(sparseKeys.toSet.subsetOf(partitionKeys))
    assert(defaultKeys.toSet.subsetOf(partitionKeys))

    // Ensure that the regions in sparsePartitioner are a subset of the default Partitioner.
    sparsePartitioner.regions.toSet.subsetOf(defaultPartitioner.regions.toSet)
  }

  @Ignore("2023-05-02, Emile: Activate again when used service works again.")
  def sparsePartitionerMergeTest(): Unit = {
    val zoom = 6
    // Create the first RDD.
    val bbox1 = ProjectedExtent(Extent(xmin = 55.0, ymin = 20.0, xmax = 60.0, ymax = 25.0), LatLng)
    val date = LocalDate.of(2020, 1, 1).atStartOfDay(ZoneId.of("UTC"))
    val polygons1 = MultiPolygon(bbox1.extent.toPolygon())
    val (rasterSources1, metadata1) = _getSentinel5PRasterSources(bbox1, date, zoom)
    val sparseBaseLayer = FileLayerProvider.readMultibandTileLayer(rasterSources1, metadata1, Array(polygons1),
                                                                   bbox1.crs, sc, retainNoDataTiles = false,
                                                                   NoCloudFilterStrategy)
    val defaultBaseLayer = FileLayerProvider.readMultibandTileLayer(rasterSources1, metadata1, Array(polygons1),
                                                                    bbox1.crs, sc, retainNoDataTiles = false,
                                                                    NoCloudFilterStrategy,
                                                                    useSparsePartitioner = false)

    // Create the second RDD.
    val bbox2 = ProjectedExtent(Extent(xmin = 58.0, ymin = 20.0, xmax = 62.0, ymax = 25.0), LatLng)
    val polygons2 = MultiPolygon(bbox2.extent.toPolygon())
    val (rasterSources2, metadata2) = _getSentinel5PRasterSources(bbox1, date, zoom)
    val sparseBaseLayer2 = FileLayerProvider.readMultibandTileLayer(rasterSources2, metadata2, Array(polygons2),
                                                                    bbox2.crs, sc, retainNoDataTiles = false,
                                                                    NoCloudFilterStrategy)
    val defaultBaseLayer2 = FileLayerProvider.readMultibandTileLayer(rasterSources2, metadata2, Array(polygons2),
                                                                     bbox2.crs, sc, retainNoDataTiles = false,
                                                                     NoCloudFilterStrategy,
                                                                     useSparsePartitioner = false)

    // Merge both RDDs.
    val defaultMergedLayer = defaultBaseLayer.merge(defaultBaseLayer2)
    val defaultMergedLayerKeys = defaultMergedLayer.keys.collect().toSet
    val sparseMergedLayer = sparseBaseLayer.merge(sparseBaseLayer2)
    val sparseMergedLayerKeys = sparseMergedLayer.keys.collect().toSet

    assert(defaultMergedLayerKeys.nonEmpty)
    assertEquals(defaultMergedLayerKeys, sparseMergedLayerKeys)
  }

  @Ignore("2023-05-02, Emile: Activate again when used service works again.")
  def sparsePartitionerMaskTest(): Unit = {
    // Create the base layers.
    val bbox = ProjectedExtent(Extent(xmin = 55.0, ymin = 30.0, xmax = 60.0, ymax = 35.0), LatLng)
    val date = LocalDate.of(2020, 1, 1).atStartOfDay(ZoneId.of("UTC"))
    val polygons = MultiPolygon(bbox.extent.toPolygon())
    val (rasterSources, metadata) = _getSentinel5PRasterSources(bbox, date, 8)
    val sparseBaseLayer = FileLayerProvider.readMultibandTileLayer(rasterSources, metadata, Array(polygons),
                                                                   bbox.crs, sc, retainNoDataTiles = false,
                                                                   NoCloudFilterStrategy)
    val defaultBaseLayer = FileLayerProvider.readMultibandTileLayer(rasterSources, metadata, Array(polygons),
                                                                    bbox.crs, sc, retainNoDataTiles = false,
                                                                    NoCloudFilterStrategy,
                                                                    useSparsePartitioner = false)

    // Create the masked layers.
    val maskBbox = ProjectedExtent(Extent(xmin = 57.0, ymin = 30.0, xmax = 58.0, ymax = 35.0), LatLng)
    val maskPolygons = MultiPolygon(maskBbox.extent.toPolygon())
    val defaultMaskedLayer = defaultBaseLayer.mask(maskPolygons)
    val sparseMaskedLayer = sparseBaseLayer.mask(maskPolygons)

    val defaultMaskedLayerKeys = defaultMaskedLayer.keys.collect().toSet
    val sparseMaskedLayerKeys = sparseMaskedLayer.keys.collect().toSet

    assert(defaultMaskedLayerKeys.nonEmpty)
    assertEquals(defaultMaskedLayerKeys, sparseMaskedLayerKeys)
  }



  @ParameterizedTest
  @ValueSource(ints = Array(101,489,1589,69854))
  @Ignore("2023-05-02, Emile: Activate again when used service works again.")
  def testOptimalLayoutScheme(size:Int): Unit = {

    val crs = CRS.fromEpsgCode(32632)
    val x = 344110.000
    val y = 5600770.000
    // a mix of 31UGS and 32ULB
    val boundingBox = ProjectedExtent(Extent(x, y, x+size*10, y+size*10), crs)
    val dataCubeParameters = new DataCubeParameters
    dataCubeParameters.layoutScheme = "FloatingLayoutScheme"
    val scheme = LayerFixtures.sentinel2TocLayerProviderUTM20M.selectLayoutScheme(boundingBox,false,Some(dataCubeParameters))
    assertTrue(scheme.isInstanceOf[FloatingLayoutScheme])
    val expected = size match {
      case 69854 => 512 // 1024 if experimental flag set
      case 1589 => 512
      case _ => 256
    }
    assertEquals(expected,scheme.asInstanceOf[FloatingLayoutScheme].tileRows)

  }

  @Ignore("2023-05-02, Emile: Activate again when used service works again.")
  def overlapsFilterTest(): Unit = {
    val date = LocalDate.of(2022, 7, 1).atStartOfDay(UTC)

    val crs = CRS.fromEpsgCode(32632)
    // a mix of 31UGS and 32ULB
    val boundingBox = ProjectedExtent(Extent(344110.000, 5600770.000, 351420.000, 5608770.000), crs)

    val dataCubeParameters = new DataCubeParameters
    dataCubeParameters.layoutScheme = "FloatingLayoutScheme"
    dataCubeParameters.globalExtent = Some(boundingBox)

    val result = LayerFixtures.sentinel2TocLayerProviderUTM20M.readKeysToRasterSources(
      from = date,
      to = date,
      boundingBox,
      polygons = Array(MultiPolygon(boundingBox.extent.toPolygon())),
      polygons_crs = crs,
      zoom = 0,
      sc,
      Some(dataCubeParameters)
    )
    val minKey = result._2.bounds.get.minKey

    val cols = math.ceil((boundingBox.extent.width / 10.0)/256.0)
    val rows = math.ceil((boundingBox.extent.height / 10.0)/256.0)

    assertEquals(0,minKey.col)
    assertEquals(0,minKey.row)
    assertEquals(crs,result._2.crs)

    val ids = result._1.values.map(_.data._2.id).distinct().collect()
    //overlap filter has removed the other potential sources
    assertEquals(1,ids.length)
    assertEquals("urn:eop:VITO:TERRASCOPE_S2_TOC_V2:S2B_20220701T103629_32ULB_TOC_V210",ids(0))
    assertEquals(cols*rows,result._1.count(),0.1)
  }

  val myFeatureJSON =
    """
      |{
      | "totalResults": 1,
      |    "startIndex": 1,
      |    "itemsPerPage": 1,
      |  "features": [{
      |            "type": "Feature",
      |            "id": "urn:eop:VITO:CGS_S1_GRD_SIGMA0_L1:S1A_IW_GRDH_SIGMA0_DV_20200315T055849_DESCENDING_110_22F3_V110",
      |            "geometry": {"coordinates":[[[4.995008,49.509308],[5.473188,51.003036],[1.742552,51.41433],[1.379708,49.918747],[4.995008,49.509308]]],"type":"Polygon"},
      |            "bbox": [1.379708,49.509308,5.473188,51.41433],
      |            "properties":
      |            	{"date":"2020-03-15T05:58:49.458Z","identifier":"urn:eop:VITO:CGS_S1_GRD_SIGMA0_L1:S1A_IW_GRDH_SIGMA0_DV_20200315T055849_DESCENDING_110_22F3_V110","available":"2020-09-09T14:07:35Z","parentIdentifier":"urn:eop:VITO:CGS_S1_GRD_SIGMA0_L1","productInformation":{"processingCenter":"VITO","productVersion":"V110","timeliness":"Fast-24h","processingDate":"2020-03-15T10:23:40.698Z","productType":"SIGMA0","availabilityTime":"2020-09-09T14:07:35Z"},"links":{"related":[],"data":[{"length":1642877038,"type":"image/tiff","title":"VH","href":"https://services.terrascope.be/download/CGS_S1_GRD_SIGMA0_L1/2020/03/15/S1A_IW_GRDH_SIGMA0_DV_20200315T055849_DESCENDING_110_22F3_V110/S1A_IW_GRDH_SIGMA0_DV_20200315T055849_DESCENDING_110_22F3_V110_VH.tif"},{"length":1638893250,"type":"image/tiff","title":"VV","href":"https://services.terrascope.be/download/CGS_S1_GRD_SIGMA0_L1/2020/03/15/S1A_IW_GRDH_SIGMA0_DV_20200315T055849_DESCENDING_110_22F3_V110/S1A_IW_GRDH_SIGMA0_DV_20200315T055849_DESCENDING_110_22F3_V110_VV.tif"},{"length":105791005,"type":"image/tiff","title":"angle","href":"https://services.terrascope.be/download/CGS_S1_GRD_SIGMA0_L1/2020/03/15/S1A_IW_GRDH_SIGMA0_DV_20200315T055849_DESCENDING_110_22F3_V110/S1A_IW_GRDH_SIGMA0_DV_20200315T055849_DESCENDING_110_22F3_V110_angle.tif"}],"previews":[{"href":"https://services.terrascope.be/wms/v2?SERVICE=WMS&REQUEST=getMap&VERSION=1.3.0&CRS=EPSG:3857&SRS=EPSG:3857&LAYERS=CGS_S1_GRD_SIGMA0&TIME=2020-03-15&BBOX=153588.3920034059,6361726.342578137,609272.5011758554,6694913.752846391&WIDTH=80&HEIGHT=80&FORMAT=image/png&TRANSPARENT=true","type":"image/png","title":"WMS","category":"QUICKLOOK"}],"alternates":[{"length":38284,"type":"application/vnd.iso.19139+xml","title":"Inspire metadata","href":"https://services.terrascope.be/download/CGS_S1_GRD_SIGMA0_L1/2020/03/15/S1A_IW_GRDH_SIGMA0_DV_20200315T055849_DESCENDING_110_22F3_V110/S1A_IW_GRDH_SIGMA0_DV_20200315T055849_DESCENDING_110_22F3_V110.xml"}]},"published":"2020-09-09T14:07:35Z","title":"S1A_IW_GRDH_SIGMA0_DV_20200315T055849_DESCENDING_110_22F3_V110","updated":"2020-03-15T10:23:40.698Z","acquisitionInformation":[{"acquisitionParameters":{"operationalMode":"IW","polarisationMode":"D","acquisitionType":"NOMINAL","relativeOrbitNumber":110,"polarisationChannels":"VV, VH","beginningDateTime":"2020-03-15T05:58:49.458Z","orbitDirection":"DESCENDING","endingDateTime":"2020-03-15T05:59:14.456Z","orbitNumber":31682},"platform":{"platformShortName":"SENTINEL-1","platformSerialIdentifier":"S1A"}}],"status":"ARCHIVED"}
      |         }]}""".stripMargin

  val sentinel1Product =  FeatureCollection.parse(myFeatureJSON, isUTM = true)

  class MockOpenSearch extends OpenSearchClient {
    override def getProducts(collectionId: String, dateRange: Option[(ZonedDateTime, ZonedDateTime)], bbox: ProjectedExtent, attributeValues: collection.Map[String, Any], correlationId: String, processingLevel: String): Seq[OpenSearchResponses.Feature] = {
      val start = dateRange.get._1
      sentinel1Product.features
    }
    override protected def getProductsFromPage(collectionId: String, dateRange: Option[(ZonedDateTime, ZonedDateTime)], bbox: ProjectedExtent, attributeValues: collection.Map[String, Any], correlationId: String, processingLevel: String, startIndex: Int): OpenSearchResponses.FeatureCollection = ???
    override def getCollections(correlationId: String): Seq[OpenSearchResponses.Feature] = ???
  }

  class MockOpenSearchFeatures(mockedFeatures:Array[OpenSearchResponses.Feature]) extends OpenSearchClient {
    override def getProducts(collectionId: String, dateRange: Option[(ZonedDateTime, ZonedDateTime)], bbox: ProjectedExtent, attributeValues: collection.Map[String, Any], correlationId: String, processingLevel: String): Seq[OpenSearchResponses.Feature] = {
      mockedFeatures
    }

    override protected def getProductsFromPage(collectionId: String, dateRange: Option[(ZonedDateTime, ZonedDateTime)], bbox: ProjectedExtent, attributeValues: collection.Map[String, Any], correlationId: String, processingLevel: String, startIndex: Int): OpenSearchResponses.FeatureCollection = ???

    override def getCollections(correlationId: String): Seq[OpenSearchResponses.Feature] = ???
  }

  val myCreoFeatureJSON =
    """
      {
      |  "type": "FeatureCollection",
      |  "properties": {
      |    "id": "35d62b97-2c19-56f8-bac1-bd5135ea044c",
      |    "totalResults": 2,
      |    "exactCount": true,
      |    "startIndex": 1,
      |    "itemsPerPage": 100,
      |
      |    "links": [
      |      {
      |        "rel": "self",
      |        "type": "application/json",
      |        "title": "self",
      |        "href": "https://finder.creodias.eu/resto/api/collections/Sentinel2/search.json?&box=-5.501993509841079%2C41.716232207553176%2C-5.2206261514227466%2C41.92935559222629&sortParam=startDate&sortOrder=ascending&page=1&maxRecords=100&status=0%7C34%7C37&dataset=ESA-DATASET&productType=L2A&startDate=2021-04-01T00%3A00%3A00Z&completionDate=2021-10-31T23%3A59%3A59.999999999Z"
      |      },
      |      {
      |        "rel": "search",
      |        "type": "application/opensearchdescription+xml",
      |        "title": "OpenSearch Description Document",
      |        "href": "https://finder.creodias.eu/resto/api/collections/Sentinel2/describe.xml"
      |      },
      |      {
      |        "rel": "next",
      |        "type": "application/json",
      |        "title": "next",
      |        "href": "https://finder.creodias.eu/resto/api/collections/Sentinel2/search.json?&box=-5.501993509841079%2C41.716232207553176%2C-5.2206261514227466%2C41.92935559222629&sortParam=startDate&sortOrder=ascending&page=2&maxRecords=100&status=0%7C34%7C37&dataset=ESA-DATASET&productType=L2A&startDate=2021-04-01T00%3A00%3A00Z&completionDate=2021-10-31T23%3A59%3A59.999999999Z"
      |      },
      |      {
      |        "rel": "last",
      |        "type": "application/json",
      |        "title": "last",
      |        "href": "https://finder.creodias.eu/resto/api/collections/Sentinel2/search.json?&box=-5.501993509841079%2C41.716232207553176%2C-5.2206261514227466%2C41.92935559222629&sortParam=startDate&sortOrder=ascending&page=3&maxRecords=100&status=0%7C34%7C37&dataset=ESA-DATASET&productType=L2A&startDate=2021-04-01T00%3A00%3A00Z&completionDate=2021-10-31T23%3A59%3A59.999999999Z"
      |      }
      |    ]
      |  },
      |  "features": [
      |    {
      |      "type": "Feature",
      |      "id": "4a5f1c4b-494b-5f8f-a170-ac8d769e5cfb",
      |      "geometry": {
      |        "type": "Polygon",
      |        "coordinates": [
      |          [
      |            [
      |              -6.597992,
      |              41.562119054
      |            ],
      |            [
      |              -6.578247,
      |              41.626124845
      |            ],
      |            [
      |              -6.5322266,
      |              41.773028035
      |            ],
      |            [
      |              -6.4852905,
      |              41.919850791
      |            ],
      |            [
      |              -6.4388733,
      |              42.066956737
      |            ],
      |            [
      |              -6.390991,
      |              42.213715835
      |            ],
      |            [
      |              -6.3444214,
      |              42.360855787
      |            ],
      |            [
      |              -6.331024,
      |              42.402868296
      |            ],
      |            [
      |              -5.3124084,
      |              42.429360872
      |            ],
      |            [
      |              -5.2769775,
      |              41.441212167
      |            ],
      |            [
      |              -6.589264,
      |              41.40772619
      |            ],
      |            [
      |              -6.597992,
      |              41.562119054
      |            ]
      |          ]
      |        ]
      |      },
      |      "properties": {
      |        "collection": "Sentinel2",
      |        "status": 0,
      |        "license": {
      |          "licenseId": "unlicensed",
      |          "hasToBeSigned": "never",
      |          "grantedCountries": null,
      |          "grantedOrganizationCountries": null,
      |          "grantedFlags": null,
      |          "viewService": "public",
      |          "signatureQuota": -1,
      |          "description": {
      |            "shortName": "No license"
      |          }
      |        },
      |        "productIdentifier": "/eodata/Sentinel-2/MSI/L2A/2021/04/01/S2A_MSIL2A_20210401T110621_N0300_R137_T30TTM_20210401T141035.SAFE",
      |        "parentIdentifier": null,
      |        "title": "S2A_MSIL2A_20210401T110621_N0300_R137_T30TTM_20210401T141035.SAFE",
      |        "description": null,
      |        "organisationName": "ESA",
      |        "startDate": "2021-04-01T11:06:21.024Z",
      |        "completionDate": "2021-04-01T11:06:21.024Z",
      |        "productType": "L2A",
      |        "processingLevel": "LEVEL2A",
      |        "platform": "S2A",
      |        "instrument": "MSI",
      |        "resolution": 60,
      |        "sensorMode": "",
      |        "orbitNumber": 30164,
      |        "quicklook": null,
      |        "thumbnail": "https://finder.creodias.eu/files/Sentinel-2/MSI/L2A/2021/04/01/S2A_MSIL2A_20210401T110621_N0300_R137_T30TTM_20210401T141035.SAFE/S2A_MSIL2A_20210401T110621_N0300_R137_T30TTM_20210401T141035-ql.jpg",
      |        "updated": "2021-04-01T18:49:15.903195Z",
      |        "published": "2021-04-01T18:49:15.903195Z",
      |        "snowCover": 0,
      |        "cloudCover": 69.467697,
      |        "gmlgeometry": "<gml:Polygon srsName=\"EPSG:4326\"><gml:outerBoundaryIs><gml:LinearRing><gml:coordinates>-6.597992,41.562119054439 -6.578247,41.626124844758 -6.5322266,41.773028035388 -6.4852905,41.919850790636 -6.4388733,42.06695673689 -6.390991,42.213715835021 -6.3444214,42.360855786794 -6.331024,42.402868295522 -5.3124084,42.429360872359 -5.2769775,41.441212166986 -6.589264,41.407726190111 -6.597992,41.562119054439</gml:coordinates></gml:LinearRing></gml:outerBoundaryIs></gml:Polygon>",
      |        "centroid": {
      |          "type": "Point",
      |          "coordinates": [
      |            -5.892901344,
      |            41.897220387
      |          ]
      |        },
      |        "orbitDirection": "descending",
      |        "timeliness": null,
      |        "relativeOrbitNumber": 137,
      |        "processingBaseline": 3,
      |        "missionTakeId": "GS2A_20210401T110621_030164_N03.00",
      |        "services": {
      |          "download": {
      |            "url": "https://zipper.creodias.eu/download/4a5f1c4b-494b-5f8f-a170-ac8d769e5cfb",
      |            "mimeType": "application/unknown",
      |            "size": 932073644
      |          }
      |        },
      |        "links": [
      |          {
      |            "rel": "self",
      |            "type": "application/json",
      |            "title": "GeoJSON link for 4a5f1c4b-494b-5f8f-a170-ac8d769e5cfb",
      |            "href": "https://finder.creodias.eu/resto/collections/Sentinel2/4a5f1c4b-494b-5f8f-a170-ac8d769e5cfb.json?&lang=en"
      |          }
      |        ]
      |      }
      |    },
      |    {
      |      "type": "Feature",
      |      "id": "ee728e84-04ad-5705-bee0-5de3c1059e1f",
      |      "geometry": {
      |        "type": "Polygon",
      |        "coordinates": [
      |          [
      |            [
      |              -6.6024475,
      |              41.547733882
      |            ],
      |            [
      |              -6.578247,
      |              41.626124845
      |            ],
      |            [
      |              -6.5322266,
      |              41.773028035
      |            ],
      |            [
      |              -6.4852905,
      |              41.919850791
      |            ],
      |            [
      |              -6.4388733,
      |              42.066956737
      |            ],
      |            [
      |              -6.390991,
      |              42.213715835
      |            ],
      |            [
      |              -6.3444214,
      |              42.360855787
      |            ],
      |            [
      |              -6.32547,
      |              42.420318851
      |            ],
      |            [
      |              -5.2368774,
      |              42.390880662
      |            ],
      |            [
      |              -5.2944336,
      |              41.404034746
      |            ],
      |            [
      |              -6.606537,
      |              41.438846245
      |            ],
      |            [
      |              -6.6024475,
      |              41.547733882
      |            ]
      |          ]
      |        ]
      |      },
      |      "properties": {
      |        "collection": "Sentinel2",
      |        "status": 0,
      |        "license": {
      |          "licenseId": "unlicensed",
      |          "hasToBeSigned": "never",
      |          "grantedCountries": null,
      |          "grantedOrganizationCountries": null,
      |          "grantedFlags": null,
      |          "viewService": "public",
      |          "signatureQuota": -1,
      |          "description": {
      |            "shortName": "No license"
      |          }
      |        },
      |        "productIdentifier": "/eodata/Sentinel-2/MSI/L2A/2021/04/01/S2A_MSIL2A_20210401T110621_N0300_R137_T29TQG_20210401T141035.SAFE",
      |        "parentIdentifier": null,
      |        "title": "S2A_MSIL2A_20210401T110621_N0300_R137_T29TQG_20210401T141035.SAFE",
      |        "description": null,
      |        "organisationName": "ESA",
      |        "startDate": "2021-04-01T11:06:21.024Z",
      |        "completionDate": "2021-04-01T11:06:21.024Z",
      |        "productType": "L2A",
      |        "processingLevel": "LEVEL2A",
      |        "platform": "S2A",
      |        "instrument": "MSI",
      |        "resolution": 60,
      |        "sensorMode": "",
      |        "orbitNumber": 30164,
      |        "quicklook": null,
      |        "thumbnail": "https://finder.creodias.eu/files/Sentinel-2/MSI/L2A/2021/04/01/S2A_MSIL2A_20210401T110621_N0300_R137_T29TQG_20210401T141035.SAFE/S2A_MSIL2A_20210401T110621_N0300_R137_T29TQG_20210401T141035-ql.jpg",
      |        "updated": "2021-04-01T18:47:18.613604Z",
      |        "published": "2021-04-01T18:47:18.613604Z",
      |        "snowCover": 0,
      |        "cloudCover": 70.376396,
      |        "gmlgeometry": "<gml:Polygon srsName=\"EPSG:4326\"><gml:outerBoundaryIs><gml:LinearRing><gml:coordinates>-6.6024475,41.547733882318 -6.578247,41.626124844758 -6.5322266,41.773028035388 -6.4852905,41.919850790636 -6.4388733,42.06695673689 -6.390991,42.213715835021 -6.3444214,42.360855786794 -6.32547,42.420318851084 -5.2368774,42.390880662389 -5.2944336,41.40403474612 -6.606537,41.438846244795 -6.6024475,41.547733882318</gml:coordinates></gml:LinearRing></gml:outerBoundaryIs></gml:Polygon>",
      |        "centroid": {
      |          "type": "Point",
      |          "coordinates": [
      |            -5.875944976,
      |            41.897187921
      |          ]
      |        },
      |        "orbitDirection": "descending",
      |        "timeliness": null,
      |        "relativeOrbitNumber": 137,
      |        "processingBaseline": 3,
      |        "missionTakeId": "GS2A_20210401T110621_030164_N03.00",
      |        "services": {
      |          "download": {
      |            "url": "https://zipper.creodias.eu/download/ee728e84-04ad-5705-bee0-5de3c1059e1f",
      |            "mimeType": "application/unknown",
      |            "size": 943720828
      |          }
      |        },
      |        "links": [
      |          {
      |            "rel": "self",
      |            "type": "application/json",
      |            "title": "GeoJSON link for ee728e84-04ad-5705-bee0-5de3c1059e1f",
      |            "href": "https://finder.creodias.eu/resto/collections/Sentinel2/ee728e84-04ad-5705-bee0-5de3c1059e1f.json?&lang=en"
      |          }
      |        ]
      |      }
      |    }]}""".stripMargin

<<<<<<< HEAD
  lazy val creoS2Products =  CreoFeatureCollection.parse(myCreoFeatureJSON)
=======
  private lazy val creoS2Products =  CreoFeatureCollection.parse(myCreoFeatureJSON)
>>>>>>> bb5cca3b

  class MockCreoOpenSearch extends OpenSearchClient {
    override def getProducts(collectionId: String, dateRange: Option[(ZonedDateTime, ZonedDateTime)], bbox: ProjectedExtent, attributeValues: collection.Map[String, Any], correlationId: String, processingLevel: String): Seq[OpenSearchResponses.Feature] = {
      val start = dateRange.get._1
      creoS2Products.features
    }
    override protected def getProductsFromPage(collectionId: String, dateRange: Option[(ZonedDateTime, ZonedDateTime)], bbox: ProjectedExtent, attributeValues: collection.Map[String, Any], correlationId: String, processingLevel: String, startIndex: Int): OpenSearchResponses.FeatureCollection = ???
    override def getCollections(correlationId: String): Seq[OpenSearchResponses.Feature] = ???
  }

  @Ignore("2023-05-02, Emile: Activate again when used service works again.")
  def testEdgeOfLargeFootPrint():Unit = {



    //val layout = LayoutDefinition(Extent(505110.0, 5676980.0, 515350.0, 5682100.0),TileLayout(1024,512,256,256))
    val date = LocalDate.of(2020, 3, 15).atStartOfDay(UTC)

    val crs = CRS.fromEpsgCode(32631)
    // a mix of 31UGS and 32ULB
    val boundingBox = ProjectedExtent(Extent(505110.0, 5676980.0, 515350.0, 5682100.0),crs )

    val dataCubeParameters = new DataCubeParameters
    dataCubeParameters.layoutScheme = "FloatingLayoutScheme"
    dataCubeParameters.globalExtent = Some(boundingBox)

    val flp = new FileLayerProvider(
      new MockOpenSearch(),
      "urn:eop:VITO:CGS_S1_GRD_SIGMA0_L1",
      openSearchLinkTitles = NonEmptyList.of("VV"),
      rootPath = "/bogus",
      CellSize(10.0,10.0),
      SplitYearMonthDayPathDateExtractor,
      layoutScheme = FloatingLayoutScheme(256),
      experimental = false
    ){
      //avoids having to actually read the product
      override def determineCelltype(overlappingRasterSources: Seq[(RasterSource, OpenSearchResponses.Feature)]): CellType = FloatConstantNoDataCellType
    }

    val result = flp.readKeysToRasterSources(
      from = date,
      to = date,
      boundingBox,
      polygons = Array(MultiPolygon(boundingBox.extent.toPolygon())),
      polygons_crs = crs,
      zoom = 0,
      sc,
      Some(dataCubeParameters)
    )

    val minKey = result._2.bounds.get.minKey

    val cols = math.ceil((boundingBox.extent.width / 10.0)/256.0)
    val rows = math.ceil((boundingBox.extent.height / 10.0)/256.0)

    val cube = result._1
    //val ids = cube.values.map(_.data._2.id).distinct().collect()
    //val count = cube.count()
    val all = cube.collect()

    assertEquals(0,minKey.col)
    assertEquals(0,minKey.row)
    assertEquals(crs,result._2.crs)
    assertEquals(8,all.length)
    assertEquals((cols*rows).toInt,all.length)
  }

  @Ignore("2023-05-02, Emile: Activate again when used service works again.")
  def testEdgeOfLargeFootPrintLatLon():Unit = {


    //val layout = LayoutDefinition(Extent(505110.0, 5676980.0, 515350.0, 5682100.0),TileLayout(1024,512,256,256))
    val date = LocalDate.of(2020, 3, 15).atStartOfDay(UTC)

    val crs = CRS.fromEpsgCode(32631)
    // a mix of 31UGS and 32ULB
    val boundingBox = ProjectedExtent(Extent(505110.0, 5676980.0, 515350.0, 5682100.0).reproject(crs,LatLng),LatLng )

    val dataCubeParameters = new DataCubeParameters
    dataCubeParameters.layoutScheme = "FloatingLayoutScheme"
    dataCubeParameters.globalExtent = Some(boundingBox)

    val res = 0.0001
    val flp = new FileLayerProvider(
      new MockOpenSearch(),
      "urn:eop:VITO:CGS_S1_GRD_SIGMA0_L1",
      openSearchLinkTitles = NonEmptyList.of("VV"),
      rootPath = "/bogus",
      CellSize(res,res),
      SplitYearMonthDayPathDateExtractor,
      layoutScheme = FloatingLayoutScheme(256),
      experimental = false
    ){
      //avoids having to actually read the product
      override def determineCelltype(overlappingRasterSources: Seq[(RasterSource, OpenSearchResponses.Feature)]): CellType = FloatConstantNoDataCellType
    }

    val result = flp.readKeysToRasterSources(
      from = date,
      to = date,
      boundingBox,
      polygons = Array(MultiPolygon(boundingBox.extent.toPolygon())),
      polygons_crs = LatLng,
      zoom = 0,
      sc,
      Some(dataCubeParameters)
    )

    val minKey = result._2.bounds.get.minKey

    val cols = math.ceil((boundingBox.extent.width / res)/256.0)
    val rows = math.ceil((boundingBox.extent.height / res)/256.0)

    val cube = result._1
    //val ids = cube.values.map(_.data._2.id).distinct().collect()
    //val count = cube.count()
    val all = cube.collect()

    assertEquals(0,minKey.col)
    assertEquals(0,minKey.row)
    assertEquals(LatLng,result._2.crs)
    assertEquals(12,all.length)
    assertEquals((cols*rows).toInt,all.length)
  }

  @Ignore("2023-05-02, Emile: Activate again when used service works again.")
  def testBufferingOnTheEdge():Unit = {

    //val layout = LayoutDefinition(Extent(505110.0, 5676980.0, 515350.0, 5682100.0),TileLayout(1024,512,256,256))
    val date = LocalDate.of(2020, 3, 15).atStartOfDay(UTC)

    val crs = CRS.fromEpsgCode(32631)
    // a mix of 31UGS and 32ULB
    val boundingBox = ProjectedExtent(Extent(505110.0, 5676980.0, 515350.0, 5682100.0),crs )

    val dataCubeParameters = new DataCubeParameters
    dataCubeParameters.layoutScheme = "FloatingLayoutScheme"
    dataCubeParameters.globalExtent = Some(boundingBox)
    val buffer = 100
    dataCubeParameters.pixelBufferY = buffer
    dataCubeParameters.pixelBufferX = buffer

    val flp = new FileLayerProvider(
      new MockOpenSearch(),
      "urn:eop:VITO:CGS_S1_GRD_SIGMA0_L1",
      openSearchLinkTitles = NonEmptyList.of("VV"),
      rootPath = "/bogus",
      CellSize(10.0,10.0),
      SplitYearMonthDayPathDateExtractor,
      layoutScheme = FloatingLayoutScheme(256),
      experimental = false
    ){
      //avoids having to actually read the product
      override def determineCelltype(overlappingRasterSources: Seq[(RasterSource, OpenSearchResponses.Feature)]): CellType = FloatConstantNoDataCellType
    }

    val result = flp.readKeysToRasterSources(
      from = date,
      to = date,
      boundingBox,
      polygons = Array(MultiPolygon(boundingBox.extent.toPolygon())),
      polygons_crs = crs,
      zoom = 0,
      sc,
      Some(dataCubeParameters)
    )

    val minKey = result._2.bounds.get.minKey

    val cols = math.ceil(((boundingBox.extent.width + 20.0*buffer) / 10.0)/256.0)
    val rows = math.ceil(((boundingBox.extent.height + 20.0*buffer) / 10.0)/256.0)

    val cube = result._1
    //val ids = cube.values.map(_.data._2.id).distinct().collect()
    //val count = cube.count()
    val all = cube.collect()

    assertEquals(0,minKey.col)
    assertEquals(0,minKey.row)
    assertEquals(crs,result._2.crs)
    assertEquals(12,all.length)
    //assertEquals((cols*rows).toInt,all.length)

    assertEquals(505110.0 - 1000.0, result._2.extent.xmin,0.01)
    assertEquals(515350.0 + buffer*10.0, result._2.extent.xmax,0.01)
    assertEquals(5676980.0 - 1000.0, result._2.extent.ymin,0.01)
  }

  @Ignore("2023-05-02, Emile: Activate again when used service works again.")
  def sentinel1LoadTest(): Unit = {
    LayerFixtures.sentinel1Sigma0LayerProviderUTM

    val date = LocalDate.of(2022, 9, 13).atStartOfDay(UTC)

    val crs = CRS.fromEpsgCode(32631)
    // a mix of 31UGS and 32ULB
    val boundingBox = ProjectedExtent(Extent(5.085980189812683,51.0353667302808,5.146073667675196,51.05305736567695).reproject(LatLng,crs),crs )

    val dataCubeParameters = new DataCubeParameters
    dataCubeParameters.layoutScheme = "FloatingLayoutScheme"
    dataCubeParameters.globalExtent = Some(boundingBox)

    val result = LayerFixtures.sentinel1Sigma0LayerProviderUTM.readKeysToRasterSources(
      from = date,
      to = date,
      boundingBox,
      polygons = Array(MultiPolygon(boundingBox.extent.toPolygon())),
      polygons_crs = crs,
      zoom = 0,
      sc,
      Some(dataCubeParameters)
    )

    val minKey = result._2.bounds.get.minKey

    val cols = math.ceil((boundingBox.extent.width / 10.0)/256.0)
    val rows = math.ceil((boundingBox.extent.height / 10.0)/256.0)

    assertEquals(0,minKey.col)
    assertEquals(0,minKey.row)
    assertEquals(crs,result._2.crs)

    val cube = result._1
    val ids = cube.values.map(_.data._2.id).distinct().collect()
    val count = cube.count()
    //overlap filter has removed the other potential sources
    assertEquals(2,ids.length)
    assertEquals("urn:eop:VITO:CGS_S1_GRD_SIGMA0_L1:S1A_IW_GRDH_SIGMA0_DV_20220913T055845_DESCENDING_110_2A71_V110",ids(0))
    assertEquals("urn:eop:VITO:CGS_S1_GRD_SIGMA0_L1:S1A_IW_GRDH_SIGMA0_DV_20220913T055910_DESCENDING_110_4192_V110",ids(1))
    //the cube only covers 2 tiles, but we have 2 source products, so times 2
    assertEquals(2*cols*rows,count,0.1)
    println(s"Count: $count")
  }

  @Ignore("2023-05-02, Emile: Activate again when used service works again.")
  def testSinglePoint(): Unit = {
    val date = LocalDate.of(2019, 9, 25).atStartOfDay(UTC)
    val endDate = LocalDate.of(2019, 9, 30).atStartOfDay(UTC)

    val crs = CRS.fromEpsgCode(32631)
    // a mix of 31UGS and 32ULB

//    val boundingBox = ProjectedExtent(Extent(481100.0, 5663200.0, 481100.0, 5663200.0), crs) // TODO: This would cause a crash
    val boundingBox = ProjectedExtent(Extent(2.7355, 51.1281, 2.7355, 51.1281).reproject(LatLng,crs), crs)

    val dataCubeParameters = new DataCubeParameters
    dataCubeParameters.layoutScheme = "FloatingLayoutScheme"
    dataCubeParameters.globalExtent = Some(boundingBox)

    val result = LayerFixtures.sentinel2TocLayerProviderUTM20M.readKeysToRasterSources(
      from = date,
      to = endDate,
      boundingBox,
      polygons = Array(MultiPolygon(boundingBox.extent.toPolygon())),
      polygons_crs = crs,
      zoom = 0,
      sc,
      Some(dataCubeParameters)
    )
    val minKey = result._2.bounds.get.minKey

    val cols = math.ceil((boundingBox.extent.width / 10.0)/256.0)
    val rows = math.ceil((boundingBox.extent.height / 10.0)/256.0)

    assertEquals(0,minKey.col)
    assertEquals(0,minKey.row)
    assertEquals(crs,result._2.crs)
  }

  @Ignore("2023-05-02, Emile: Activate again when used service works again.")
  def testCreoNonNativeProjection():Unit = {


    val date = LocalDate.of(2021, 4, 6).atStartOfDay(UTC)

    val crs = CRS.fromEpsgCode(3035)
    // a mix of 31UGS and 32ULB
    val boundingBox = ProjectedExtent(Extent(3040003.0,2180000.0,3060000.0,2200000.0),crs )

    val dataCubeParameters = new DataCubeParameters
    dataCubeParameters.layoutScheme = "FloatingLayoutScheme"
    dataCubeParameters.tileSize = 1024

    dataCubeParameters.globalExtent = Some(boundingBox)

    val flp = new FileLayerProvider(
      new MockCreoOpenSearch(),
      "Sentinel2",
      openSearchLinkTitles = NonEmptyList.of("B04"),
      rootPath = "/bogus",
      CellSize(10.0,10.0),
      SplitYearMonthDayPathDateExtractor,
      layoutScheme = FloatingLayoutScheme(1024),
      experimental = false,
      attributeValues = Map("productType"->"L2A")
    ){
      //avoids having to actually read the product
      override def determineCelltype(overlappingRasterSources: Seq[(RasterSource, OpenSearchResponses.Feature)]): CellType = FloatConstantNoDataCellType
    }

    val result = flp.readKeysToRasterSources(
      from = date,
      to = date,
      boundingBox,
      polygons = Array(MultiPolygon(boundingBox.extent.toPolygon())),
      polygons_crs = crs,
      zoom = 0,
      sc,
      Some(dataCubeParameters)
    )

    val minKey = result._2.bounds.get.minKey

    val cols = math.ceil((boundingBox.extent.width / 10.0)/1024.0)
    val rows = math.ceil((boundingBox.extent.height / 10.0)/1024.0)

    val cube = result._1
    //val ids = cube.values.map(_.data._2.id).distinct().collect()
    //val count = cube.count()
    val all = cube.collect()

    val tileSources = all.map(t=>(t._1,LayoutTileSource.spatial(t._2.data._1,result._2.layout).rasterRegionForKey(t._1.spatialKey).get))
    val minKeySource = tileSources.toMap.get(minKey).get
    assertEquals(3040003.0,minKeySource.extent.xmin,0.1)
    //the test should reach this point without requiring access to the actual files. If it fails because of not having creo mounts, something is wrong.
    assertEquals(0,minKey.col)
    assertEquals(0,minKey.row)
    assertEquals(crs,result._2.crs)
    assertEquals(8,all.length)
    assertEquals((2*cols*rows).toInt,all.length)
  }

  @Test
  def testPixelValueOffsetNeeded(): Unit = {
    val bandNames = Collections.singletonList("B04")
    //    val extent4326 = Extent(51.62, 4.4, 51.63, 4.42)
    val extentTAP32631 = Extent(703109 - 100, 5600100, 709000, 5620000 - 100) // corner
//    val extentTAP32631 = Extent(610000 - 100, 5600100, 690101, 5690000 - 100) // safe option
    //    val extentTAP32631 = Extent(610000 - 100, 5600100, 690101, 5690000 - 100)
    //    val extentTAP32631 = extent4326.reproject(CRS.fromName("EPSG:4326" ), CRS.fromName("EPSG:32631" ))
    val srs32631 = "EPSG:32631"
    val projected_polygons_native_crs = ProjectedPolygons.fromExtent(extentTAP32631, srs32631)

    val resourcePath = "/org/openeo/geotrellis/"
    val fullPath = resourcePath + "Sentinel-2-L2A/creodiasPixelValueOffsetNeeded.json"

    val fileSource = Source.fromURL(getClass.getResource(fullPath))
    var txt = try fileSource.mkString
    finally fileSource.close()
    val file = getClass.getResource(fullPath)
    val basePath = new java.io.File(file.getFile).getParent
    // Use artifactory to avoid havy git repo
    val basePathArtifactory = "https://artifactory.vgt.vito.be/testdata-public/eodata/Sentinel-2/MSI/L2A/2023/04/05/"
    val rest = "S2A_MSIL2A_20230405T105031_N0509_R051_T31UFS_20230405T162253.SAFE/GRANULE/L2A_T31UFS_A040660_20230405T105026/IMG_DATA/R10m/T31UFS_20230405T105031_B04_10m.jp2"
    val jp2File = new File(basePath, rest)
    if (!jp2File.exists()) {
      println("Copy from artifactory to: " + jp2File)
      FileUtils.copyURLToFile(new URL(basePathArtifactory + rest), jp2File)
    }
    txt = txt.replace("\"./", "\"" + basePath + "/")
    val mockedFeatures = CreoFeatureCollection.parse(txt)
    val client = new MockOpenSearchFeatures(mockedFeatures.features)
//    val client = CreodiasClient()

    val factory = new org.openeo.geotrellis.file.PyramidFactory(
      client, "Sentinel2", bandNames,
      null,
      maxSpatialResolution = CellSize(10, 10),
    )
    factory.crs = projected_polygons_native_crs.crs

    val localFromDate = LocalDate.of(2023, 4, 4)
    val localToDate = LocalDate.of(2023, 4, 6)
    val ZonedFromDate = ZonedDateTime.of(localFromDate, java.time.LocalTime.MIDNIGHT, UTC)
    val zonedToDate = ZonedDateTime.of(localToDate, java.time.LocalTime.MIDNIGHT, UTC)

    val from_date = DateTimeFormatter.ISO_OFFSET_DATE_TIME format ZonedFromDate
    val to_date = DateTimeFormatter.ISO_OFFSET_DATE_TIME format zonedToDate

    val dataCubeParameters = new DataCubeParameters()
    dataCubeParameters.tileSize = 256
    dataCubeParameters.layoutScheme = "FloatingLayoutScheme"
    //    dataCubeParameters.globalExtent = Some(projectedExtent)

    val cube: Seq[(Int, MultibandTileLayerRDD[SpaceTimeKey])] = factory.datacube_seq(
      projected_polygons_native_crs,
      from_date, to_date, Collections.emptyMap(), ""
    )
    val cubeSpatial = cube.head._2.toSpatial()
    val band = cubeSpatial.collect().array(0)._2.toArrayTile().band(0)
    cubeSpatial.writeGeoTiff("tmp/l2_offseteda.tiff")
//
//    assertEquals(751, band.get(0, 0), 1)
//    assertEquals(778, band.get(1, 1), 1)
//    assertEquals(370, band.get(100, 100), 1)
  }
}<|MERGE_RESOLUTION|>--- conflicted
+++ resolved
@@ -667,11 +667,7 @@
       |      }
       |    }]}""".stripMargin
 
-<<<<<<< HEAD
-  lazy val creoS2Products =  CreoFeatureCollection.parse(myCreoFeatureJSON)
-=======
   private lazy val creoS2Products =  CreoFeatureCollection.parse(myCreoFeatureJSON)
->>>>>>> bb5cca3b
 
   class MockCreoOpenSearch extends OpenSearchClient {
     override def getProducts(collectionId: String, dateRange: Option[(ZonedDateTime, ZonedDateTime)], bbox: ProjectedExtent, attributeValues: collection.Map[String, Any], correlationId: String, processingLevel: String): Seq[OpenSearchResponses.Feature] = {
