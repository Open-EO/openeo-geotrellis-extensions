--- conflicted
+++ resolved
@@ -64,11 +64,8 @@
   def testLandsat8(): Unit = {
     val endpoint = "https://services-uswest2.sentinel-hub.com"
     val date = ZonedDateTime.of(LocalDate.of(2019, 9, 22), LocalTime.MIDNIGHT, ZoneOffset.UTC)
-<<<<<<< HEAD
-    testLayer(new PyramidFactory(endpoint,"LOTL2", clientId, clientSecret), "landsat8", date, Seq("B10", "B04"))
-=======
+
     testLayer(new PyramidFactory(endpoint, "LOTL1", clientId, clientSecret), "landsat8", date, Seq("B10", "B11"))
->>>>>>> 410272d3
   }
 
   @Test
