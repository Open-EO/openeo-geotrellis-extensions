package org.openeo.geotrellissentinelhub

import cats.syntax.either._
import com.fasterxml.jackson.databind.ObjectMapper
import geotrellis.proj4.CRS
import io.circe.generic.auto._
import io.circe.parser.decode
import io.circe.syntax._
import geotrellis.vector._
import org.openeo.geotrellissentinelhub.SampleType.SampleType
import org.slf4j.LoggerFactory
import scalaj.http.{Http, HttpOptions, HttpRequest}

import java.net.URI
import java.time.ZonedDateTime
import java.time.format.DateTimeFormatter.{BASIC_ISO_DATE, ISO_INSTANT}
import java.util
import scala.collection.JavaConverters._

object BatchProcessingApi {
  private val logger = LoggerFactory.getLogger(classOf[BatchProcessingApi])

  private[geotrellissentinelhub] case class CreateBatchProcessResponse(id: String)
  private[geotrellissentinelhub] case class GetBatchProcessResponse(status: String)
}

class BatchProcessingApi(endpoint: String) {
  import BatchProcessingApi._

  private val batchEndpoint = URI.create(endpoint).resolve("/api/v1/batch")

  private def http(url: String, accessToken: String): HttpRequest =
    Http(url)
      .option(HttpOptions.followRedirects(true))
      .headers("Authorization" -> s"Bearer $accessToken")

  def createBatchProcess(datasetId: String, boundingBox: ProjectedExtent, dateTimes: Seq[ZonedDateTime],
                         bandNames: Seq[String], sampleType: SampleType, additionalDataFilters: util.Map[String, Any],
                         processingOptions: util.Map[String, Any], bucketName: String, description: String,
                         accessToken: String, subfolder: String) : CreateBatchProcessResponse = {
    val multiPolygon = MultiPolygon(boundingBox.extent.toPolygon())
    val multiPolygonCrs = boundingBox.crs

    createBatchProcess(datasetId, multiPolygon, multiPolygonCrs, dateTimes, bandNames, sampleType,
      additionalDataFilters, processingOptions, bucketName, description, accessToken, subfolder)
  }

  def createBatchProcess(datasetId: String, boundingBox: ProjectedExtent, dateTimes: Seq[ZonedDateTime],
                         bandNames: Seq[String], sampleType: SampleType, additionalDataFilters: util.Map[String, Any],
                         processingOptions: util.Map[String, Any], bucketName: String, description: String,
                         accessToken: String) : CreateBatchProcessResponse =
    createBatchProcess(datasetId, boundingBox, dateTimes, bandNames, sampleType, additionalDataFilters,
      processingOptions, bucketName, description, accessToken, subfolder = null)

  def createBatchProcess(datasetId: String, multiPolygon: MultiPolygon, multiPolygonCrs: CRS, dateTimes: Seq[ZonedDateTime],
                         bandNames: Seq[String], sampleType: SampleType, additionalDataFilters: util.Map[String, Any],
                         processingOptions: util.Map[String, Any], bucketName: String, description: String,
<<<<<<< HEAD
                         accessToken: String) : CreateBatchProcessResponse = {
    require(dateTimes.nonEmpty)

=======
                         accessToken: String) : CreateBatchProcessResponse =
    createBatchProcess(datasetId, multiPolygon, multiPolygonCrs, dateTimes, bandNames, sampleType,
      additionalDataFilters, processingOptions, bucketName, description, accessToken, subfolder = null)

  def createBatchProcess(datasetId: String, multiPolygon: MultiPolygon, multiPolygonCrs: CRS, dateTimes: Seq[ZonedDateTime],
                         bandNames: Seq[String], sampleType: SampleType, additionalDataFilters: util.Map[String, Any],
                         processingOptions: util.Map[String, Any], bucketName: String, description: String,
                         accessToken: String, subfolder: String) : CreateBatchProcessResponse = {
>>>>>>> 7afe5d73
    val epsgCode = multiPolygonCrs.epsgCode.getOrElse(s"unsupported crs $multiPolygonCrs")

    val ascendingDateTimes = dateTimes
      .sortWith(_ isBefore _)

    val (from, to) = (ascendingDateTimes.head, ascendingDateTimes.last)

    val tilePath = Option(subfolder)
      .map(f => s"s3://$bucketName/$f/<tileName>/<outputId>.<format>")
      .getOrElse(s"s3://$bucketName")

    val identifiers = ascendingDateTimes
      .map(_.toLocalDate)
      .distinct
      .map(date => s"_${BASIC_ISO_DATE format date}")

    val responses = this.responses(identifiers)
    val evalScript = this.evalScript(bandNames, identifiers, sampleType)

    val dataFilter: util.Map[String, Any] = {
      val baseDataFilters: Map[String, Any] = Map(
        "timeRange" -> Map(
          "from" -> ISO_INSTANT.format(from),
          "to" -> ISO_INSTANT.format(to)
        ).asJava,
        "mosaickingOrder" -> "leastRecent"
      )

      additionalDataFilters.asScala
        .foldLeft(baseDataFilters) {_ + _}
        .asJava
    }

    val objectMapper = new ObjectMapper()

    // TODO: figure out how to work with heterogeneous types like Map[String, Any] in Circe
    val requestBody =
      s"""|{
          |    "processRequest": {
          |        "input": {
          |            "bounds": {
          |                "geometry": ${multiPolygon.toGeoJson()},
          |                "properties": {
          |                    "crs": "http://www.opengis.net/def/crs/EPSG/0/$epsgCode"
          |                }
          |            },
          |            "data": [
          |                {
          |                    "type": "$datasetId",
          |                    "dataFilter": ${objectMapper.writeValueAsString(dataFilter)},
          |                    "processing": ${objectMapper.writeValueAsString(processingOptions)}
          |                }
          |            ]
          |        },
          |        "output": {
          |            "responses": [${responses mkString ","}]
          |        },
          |        "evalscript": ${evalScript.asJson}
          |    },
          |    "tilingGrid": {
          |        "id": 1,
          |        "resolution": 10.0
          |    },
          |    "output": {
          |        "defaultTilePath": "$tilePath",
          |        "cogOutput": true
          |    },
          |    "description": "$description"
          |}""".stripMargin

    logger.debug(requestBody)

    val request = http(s"$batchEndpoint/process", accessToken)
      .headers("Content-Type" -> "application/json")
      .postData(requestBody)

    val response = request.asString

    if (response.isError) throw SentinelHubException(request, requestBody, response)

    decode[CreateBatchProcessResponse](response.body)
      .valueOr(throw _)
  }

  private def evalScript(bandNames: Seq[String], identifiers: Seq[String], sampleType: SampleType): String = {
    val outputs = identifiers map { identifier =>
      s"""|{
          |    id: "$identifier",
          |    bands: ${bandNames.size},
          |    sampleType: "$sampleType"
          |}""".stripMargin
    }

    val evaluatePixelReturnProperties = identifiers.zipWithIndex map { case (identifier, i) =>
      s"$identifier: bandValues(samples, $i)"
    }

    val quotedBandNames = bandNames.map(bandName => s""""$bandName"""")

    val bandValues = bandNames.map(bandName => s"samples[sampleIndex].$bandName")
    val noDataValues = bandNames.map(_ => "0")

    s"""|//VERSION=3
        |function setup() {
        |    return {
        |        input: [${quotedBandNames mkString ","}],
        |        output: [${outputs mkString ",\n"}],
        |        mosaicking: "ORBIT"
        |    };
        |}
        |
        |function evaluatePixel(samples) {
        |    return {
        |        ${evaluatePixelReturnProperties mkString ",\n"}
        |    };
        |}
        |
        |function bandValues(samples, sampleIndex) {
        |    return sampleIndex < samples.length ? [${bandValues mkString ","}] : [${noDataValues mkString ","}]
        |}
        |""".stripMargin
  }

  private def responses(identifiers: Seq[String]): Seq[String] = identifiers map { identifier =>
    s"""|{
        |    "identifier": "$identifier",
        |    "format": {
        |        "type": "image/tiff"
        |    }
        |}
        |""".stripMargin
  }

  def getBatchProcess(batchRequestId: String, accessToken: String): GetBatchProcessResponse = {
    val request = http(s"$batchEndpoint/process/$batchRequestId", accessToken)
    val response = request.asString

    if (response.isError) throw SentinelHubException(request, "", response)

    decode[GetBatchProcessResponse](response.body)
      .valueOr(throw _)
  }

  def startBatchProcess(batchRequestId: String, accessToken: String): Unit = {
    val requestBody = ""

    val request = http(s"$batchEndpoint/process/$batchRequestId/start", accessToken)
      .postData(requestBody)

    val response = request.execute()

    if (response.isError) throw SentinelHubException(request, requestBody, response)
  }

  def restartPartiallyFailedBatchProcess(batchRequestId: String, accessToken: String): Unit = {
    val requestBody = ""

    val request = http(s"$batchEndpoint/process/$batchRequestId/restartpartial", accessToken)
      .postData(requestBody)

    val response = request.execute()

    if (response.isError) throw SentinelHubException(request, requestBody, response)
  }

  def createCard4LBatchProcess(datasetId: String, bounds: Geometry, dateTime: ZonedDateTime, bandNames: Seq[String],
                               dataTakeId: String, card4lId: String, demInstance: String,
                               additionalDataFilters: util.Map[String, Any], bucketName: String,
                               subFolder: String, accessToken: String): CreateBatchProcessResponse = {
    require(datasetId == "S1GRD", """only data set "S1GRD" is supported""")

    val (from, to) = (dateTime, dateTime plusSeconds 1)

    val (year, month, day) = (dateTime.getYear, dateTime.getMonthValue, dateTime.getDayOfMonth)
    val tilePath = f"s3://$bucketName/$subFolder/s1_rtc/<tileName>/$year/$month%02d/$day%02d/$dataTakeId/s1_rtc_${dataTakeId}_<tileName>_${year}_$month%02d_$day%02d_<outputId>.<format>"

    val processingOptions = {
      val requiredOptions = Map(
        "backCoeff" -> "GAMMA0_TERRAIN".asJson,
        "orthorectify" -> true.asJson,
        "downsampling" -> "BILINEAR".asJson,
        "upsampling" -> "BILINEAR".asJson
      )

      Option(demInstance).foldLeft(requiredOptions) { case (options, demInstance) =>
        options + ("demInstance" -> demInstance.asJson)
      }
    }

    val dataFilter: util.Map[String, Any] = {
      val baseDataFilters: Map[String, Any] = Map(
        "timeRange" -> Map(
          "from" -> ISO_INSTANT.format(from),
          "to" -> ISO_INSTANT.format(to)
        ).asJava,
        "acquisitionMode" -> "IW",
        "polarization" -> "DV",
        "resolution" -> "HIGH"
      )

      additionalDataFilters.asScala
        .foldLeft(baseDataFilters) {_ + _}
        .asJava
    }

    val evalScript = {
      val quotedBandNames = bandNames.map(bandName => s""""$bandName"""")
      val bandValues = bandNames.map(bandName => s"samples.$bandName")

      s"""|//VERSION=3
          |function setup() {
          |  return {
          |    input: [{bands:[${quotedBandNames mkString ", "}], metadata: ["bounds"]}],
          |    output: [
          |      {
          |      id: "MULTIBAND",
          |      bands: ${quotedBandNames.size},
          |      sampleType: "FLOAT32"
          |      }
          |    ]
          |  };
          |}
          |
          |function evaluatePixel(samples) {
          |  return {
          |    MULTIBAND: [${bandValues mkString ", "}]
          |  };
          |}
          |
          |function updateOutputMetadata(scenes, inputMetadata, outputMetadata) {
          |  outputMetadata.userData = {"tiles": scenes.tiles};
          |}""".stripMargin
    }

    val requestBody =
      s"""|{
          |    "processRequest": {
          |        "input": {
          |            "bounds": {
          |                "geometry": ${bounds.toGeoJson()}
          |            },
          |            "data": [
          |                {
          |                    "type":"$datasetId",
          |                    "dataFilter": ${new ObjectMapper().writeValueAsString(dataFilter)},
          |                    "processing": ${processingOptions.asJson}
          |                }
          |            ]
          |        },
          |        "output": {
          |            "responses": [
          |                {
          |                    "identifier": "MULTIBAND",
          |                    "format": {
          |                        "type": "image/tiff"
          |                    }
          |                },
          |                {
          |                    "identifier": "userdata",
          |                    "format": {
          |                        "type": "application/json"
          |                    }
          |                }
          |            ]
          |        },
          |        "evalscript": ${evalScript.asJson}
          |    },
          |    "tilingGrid": {
          |        "id": 3,
          |        "resolution": 0.0002
          |    },
          |    "output": {
          |        "defaultTilePath": "$tilePath",
          |        "cogOutput": true
          |    },
          |    "description": "card4lId: $card4lId"
          |}""".stripMargin

    logger.debug(requestBody)

    val request = http(s"$batchEndpoint/process", accessToken)
      .headers("Content-Type" -> "application/json")
      .postData(requestBody)

    val response = request.asString

    if (response.isError) throw SentinelHubException(request, requestBody, response)

    decode[CreateBatchProcessResponse](response.body)
      .valueOr(throw _)
  }
}<|MERGE_RESOLUTION|>--- conflicted
+++ resolved
@@ -55,11 +55,6 @@
   def createBatchProcess(datasetId: String, multiPolygon: MultiPolygon, multiPolygonCrs: CRS, dateTimes: Seq[ZonedDateTime],
                          bandNames: Seq[String], sampleType: SampleType, additionalDataFilters: util.Map[String, Any],
                          processingOptions: util.Map[String, Any], bucketName: String, description: String,
-<<<<<<< HEAD
-                         accessToken: String) : CreateBatchProcessResponse = {
-    require(dateTimes.nonEmpty)
-
-=======
                          accessToken: String) : CreateBatchProcessResponse =
     createBatchProcess(datasetId, multiPolygon, multiPolygonCrs, dateTimes, bandNames, sampleType,
       additionalDataFilters, processingOptions, bucketName, description, accessToken, subfolder = null)
@@ -68,7 +63,8 @@
                          bandNames: Seq[String], sampleType: SampleType, additionalDataFilters: util.Map[String, Any],
                          processingOptions: util.Map[String, Any], bucketName: String, description: String,
                          accessToken: String, subfolder: String) : CreateBatchProcessResponse = {
->>>>>>> 7afe5d73
+    require(dateTimes.nonEmpty)
+
     val epsgCode = multiPolygonCrs.epsgCode.getOrElse(s"unsupported crs $multiPolygonCrs")
 
     val ascendingDateTimes = dateTimes
