--- conflicted
+++ resolved
@@ -76,14 +76,6 @@
     Pyramid(layers.toMap)
   }
 
-<<<<<<< HEAD
-  @deprecated("remove when openeo-geopyspark-driver is adapted")
-  def pyramid_seq(bbox: Extent, bbox_srs: String, from_date: String, to_date: String,
-                  band_names: util.List[String]): Seq[(Int, MultibandTileLayerRDD[SpaceTimeKey])] =
-    pyramid_seq(bbox, bbox_srs, from_date, to_date, band_names, metadata_properties = Collections.emptyMap[String, Any])
-
-=======
->>>>>>> 6554c6cf
   def pyramid_seq(bbox: Extent, bbox_srs: String, from_date: String, to_date: String, band_names: util.List[String],
                   metadata_properties: util.Map[String, Any]): Seq[(Int, MultibandTileLayerRDD[SpaceTimeKey])] = {
     implicit val sc: SparkContext = SparkContext.getOrCreate()
@@ -146,7 +138,7 @@
 
         def loadMasked(key: SpaceTimeKey): Option[MultibandTile] = {
           def getTile(bandNames: Seq[String], projectedExtent: ProjectedExtent, width: Int, height: Int): MultibandTile =
-            retrieveTileFromSentinelHub(datasetId, projectedExtent, key.temporalKey, width, height, bandNames,
+            retrieveTileFromSentinelHub(endpoint, datasetId, projectedExtent, key.temporalKey, width, height, bandNames,
               sampleType, metadata_properties, processingOptions, clientId, clientSecret)
 
           val keyExtent = key.spatialKey.extent(layout)
@@ -181,13 +173,7 @@
 
         val tilesRdd = for {
           key <- sc.parallelize(overlappingKeys)
-<<<<<<< HEAD
-          tile = retrieveTileFromSentinelHub(endpoint, datasetId, ProjectedExtent(key.spatialKey.extent(layout), boundingBox.crs),
-            key.temporalKey, layout.tileLayout.tileCols, layout.tileLayout.tileRows, band_names.asScala, sampleType,
-            metadata_properties, processingOptions, clientId, clientSecret)
-=======
           tile <- loadMasked(key)
->>>>>>> 6554c6cf
           if !tile.bands.forall(_.isNoDataTile)
         } yield (key, tile)
 
