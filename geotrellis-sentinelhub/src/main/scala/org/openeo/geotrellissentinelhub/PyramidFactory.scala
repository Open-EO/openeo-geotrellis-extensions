package org.openeo.geotrellissentinelhub

import com.google.common.cache.{CacheBuilder, CacheLoader}

import java.time.{LocalTime, OffsetTime, ZonedDateTime}
import java.util

import geotrellis.layer.{KeyBounds, SpaceTimeKey, TileLayerMetadata, ZoomedLayoutScheme, _}
import geotrellis.proj4.{CRS, WebMercator}
import geotrellis.raster.{CellSize, MultibandTile, Raster}
import geotrellis.spark._
import geotrellis.spark.partition.SpacePartitioner
import geotrellis.spark.pyramid.Pyramid
import geotrellis.vector._
import org.apache.spark.SparkContext
import org.apache.spark.rdd.RDD
import org.locationtech.proj4j.proj.TransverseMercatorProjection
import org.openeo.geotrelliscommon.{DataCubeParameters, MaskTileLoader, NoCloudFilterStrategy, SCLConvolutionFilterStrategy, SpaceTimeByMonthPartitioner}
import org.openeo.geotrellissentinelhub.SampleType.{SampleType, UINT16}
import org.slf4j.{Logger, LoggerFactory}

import java.time.ZoneOffset.UTC
import java.util.concurrent.TimeUnit
import java.util.concurrent.TimeUnit.SECONDS
import scala.collection.JavaConverters._

object PyramidFactory {
  private implicit val logger: Logger = LoggerFactory.getLogger(classOf[PyramidFactory])

  private val maxKeysPerPartition = 20

  // TODO: invalidate key on 401 Unauthorized
  private val authTokenCache = CacheBuilder
    .newBuilder()
    .expireAfterWrite(1800L, SECONDS)
    .build(new CacheLoader[(String, String), String] {
      override def load(credentials: (String, String)): String = credentials match {
        case (clientId, clientSecret) =>
          withRetries(5, clientId) { new AuthApi().authenticate(clientId, clientSecret).access_token }
      }
    })

  // TODO: put this in a central place
  private implicit object ZonedDateTimeOrdering extends Ordering[ZonedDateTime] {
    override def compare(x: ZonedDateTime, y: ZonedDateTime): Int = x compareTo y
  }

  // convenience method for Python client
  // TODO: change name? A 429 response makes it rate-limited anyway.
  def rateLimited(endpoint: String, collectionId: String, datasetId: String, clientId: String, clientSecret: String,
                  processingOptions: util.Map[String, Any], sampleType: SampleType): PyramidFactory =
    new PyramidFactory(collectionId, datasetId, new DefaultCatalogApi(endpoint), new DefaultProcessApi(endpoint),
      clientId, clientSecret, processingOptions, sampleType, new RlGuardAdapter)

  @deprecated("include a collectionId")
  def rateLimited(endpoint: String, datasetId: String, clientId: String, clientSecret: String,
                  processingOptions: util.Map[String, Any], sampleType: SampleType): PyramidFactory =
    rateLimited(endpoint, collectionId = null, datasetId, clientId, clientSecret, processingOptions, sampleType)
}

class PyramidFactory(collectionId: String, datasetId: String, @transient catalogApi: CatalogApi, processApi: ProcessApi,
                     clientId: String, clientSecret: String,
                     processingOptions: util.Map[String, Any] = util.Collections.emptyMap[String, Any],
                     sampleType: SampleType = UINT16,
                     rateLimitingGuard: RateLimitingGuard = NoRateLimitingGuard) extends Serializable {
  import PyramidFactory._

  private val maxZoom = 14

  private def accessToken: String = authTokenCache.get((clientId, clientSecret))

  private def layer(boundingBox: ProjectedExtent, from: ZonedDateTime, to: ZonedDateTime, zoom: Int = maxZoom,
                    bandNames: Seq[String], metadataProperties: util.Map[String, Any],
                    dates: Seq[ZonedDateTime])(implicit sc: SparkContext):
  MultibandTileLayerRDD[SpaceTimeKey] = {
    require(zoom >= 0)
    require(zoom <= maxZoom)

    val targetCrs: CRS = WebMercator
    val reprojectedBoundingBox = boundingBox.reproject(targetCrs)

    val layout = ZoomedLayoutScheme(targetCrs).levelForZoom(targetCrs.worldExtent, zoom).layout

    val overlappingKeys = for {
      date <- dates
      spatialKey <- layout.mapTransform.keysForGeometry(reprojectedBoundingBox.toPolygon())
    } yield SpaceTimeKey(spatialKey, date)

    val metadata: TileLayerMetadata[SpaceTimeKey] = {
      val gridBounds = layout.mapTransform.extentToBounds(reprojectedBoundingBox)

      TileLayerMetadata(
        cellType = sampleType.cellType,
        layout = layout,
        extent = reprojectedBoundingBox,
        crs = targetCrs,
        KeyBounds(
          SpaceTimeKey(gridBounds.colMin, gridBounds.rowMin, from),
          SpaceTimeKey(gridBounds.colMax, gridBounds.rowMax, to)
        )
      )
    }

    val partitioner = SpacePartitioner(metadata.bounds)
    assert(partitioner.index == SpaceTimeByMonthPartitioner)

    val tilesRdd = sc.parallelize(overlappingKeys, numSlices = (overlappingKeys.size / maxKeysPerPartition) max 1)
      .map { key =>
        val width = layout.tileLayout.tileCols
        val height = layout.tileLayout.tileRows

        awaitRateLimitingGuardDelay(bandNames, width, height)

        val tile = processApi.getTile(datasetId, ProjectedExtent(key.spatialKey.extent(layout), targetCrs),
          key.temporalKey, width, height, bandNames, sampleType, metadataProperties, processingOptions, accessToken)

        (key, tile)
      }
      .filter(_._2.bands.exists(b => !b.isNoDataTile))
      .partitionBy(partitioner)

    ContextRDD(tilesRdd, metadata)
  }

  private def dates(boundingBox: ProjectedExtent, from: ZonedDateTime, to: ZonedDateTime,
                    metadataProperties: util.Map[String, Any]): Seq[ZonedDateTime] = {
    def sequentialDates(from: ZonedDateTime): Stream[ZonedDateTime] = from #:: sequentialDates(from plusDays 1)

    def atEndOfDay(to: ZonedDateTime): ZonedDateTime = {
      val endOfDay = OffsetTime.of(LocalTime.MAX, UTC)
      to.toLocalDate.atTime(endOfDay).toZonedDateTime
    }

    if (collectionId == null)
      sequentialDates(from)
        .takeWhile(date => !(date isAfter to))
    else
      catalogApi
        .dateTimes(collectionId, boundingBox, from, atEndOfDay(to), accessToken, mapDataFilters(metadataProperties))
        .map(_.toLocalDate.atStartOfDay(UTC))
        .distinct // ProcessApi::getTile takes care of [day, day + 1] interval and mosaicking therein
        .sorted
  }

  def pyramid(boundingBox: ProjectedExtent, from: ZonedDateTime, to: ZonedDateTime, bandNames: Seq[String],
              metadataProperties: util.Map[String, Any])(implicit sc: SparkContext):
  Pyramid[SpaceTimeKey, MultibandTile, TileLayerMetadata[SpaceTimeKey]] = {
    val dates = this.dates(boundingBox, from, to, metadataProperties)

    val layers = for (zoom <- maxZoom to 0 by -1)
      yield zoom -> layer(boundingBox, from, to, zoom, bandNames, metadataProperties, dates)

    Pyramid(layers.toMap)
  }

  def pyramid_seq(bbox: Extent, bbox_srs: String, from_date: String, to_date: String, band_names: util.List[String],
                  metadata_properties: util.Map[String, Any]): Seq[(Int, MultibandTileLayerRDD[SpaceTimeKey])] = {
    implicit val sc: SparkContext = SparkContext.getOrCreate()

    val projectedExtent = ProjectedExtent(bbox, CRS.fromName(bbox_srs))
    val from = ZonedDateTime.parse(from_date)
    val to = ZonedDateTime.parse(to_date)

    pyramid(projectedExtent, from, to, band_names.asScala, metadata_properties).levels.toSeq
      .sortBy { case (zoom, _) => zoom }
      .reverse
  }

  def datacube_seq(polygons: Array[MultiPolygon], polygons_crs: CRS, from_date: String, to_date: String,
                   band_names: util.List[String], metadata_properties: util.Map[String, Any]):
  Seq[(Int, MultibandTileLayerRDD[SpaceTimeKey])] = datacube_seq(polygons, polygons_crs, from_date, to_date,
    band_names, metadata_properties, new DataCubeParameters)

  def datacube_seq(polygons: Array[MultiPolygon], polygons_crs: CRS, from_date: String, to_date: String,
                   band_names: util.List[String], metadata_properties: util.Map[String, Any],
                   dataCubeParameters: DataCubeParameters):
  Seq[(Int, MultibandTileLayerRDD[SpaceTimeKey])] = {
    // TODO: use ProjectedPolygons type
    // TODO: reduce code duplication with pyramid_seq()

    val cube: MultibandTileLayerRDD[SpaceTimeKey] = {
      implicit val sc: SparkContext = SparkContext.getOrCreate()

      val boundingBox = ProjectedExtent(polygons.toSeq.extent, polygons_crs)

      val from = ZonedDateTime.parse(from_date)
      val to = ZonedDateTime.parse(to_date)

      // TODO: call into AbstractPyramidFactory.preparePolygons(polygons, polygons_crs)

      val layout = this.layout(FloatingLayoutScheme(256), boundingBox)

      val metadata: TileLayerMetadata[SpaceTimeKey] = {
        val gridBounds = layout.mapTransform.extentToBounds(boundingBox.extent)

        TileLayerMetadata(
          cellType = sampleType.cellType,
          layout,
          extent = boundingBox.extent,
          crs = boundingBox.crs,
          bounds = KeyBounds(SpaceTimeKey(gridBounds.colMin, gridBounds.rowMin, from), SpaceTimeKey(gridBounds.colMax, gridBounds.rowMax, to))
        )
      }

      val tilesRdd: RDD[(SpaceTimeKey, MultibandTile)] = {
        val overlappingKeys = for {
          date <- dates(boundingBox, from, to, metadata_properties)
          spatialKey <- layout.mapTransform.keysForGeometry(GeometryCollection(polygons))
        } yield SpaceTimeKey(spatialKey, date)

        val maskClouds = dataCubeParameters.maskingStrategyParameters.get("method") == "mask_scl_dilation" // TODO: what's up with this warning in Idea?

        def loadMasked(key: SpaceTimeKey): Option[MultibandTile] = {
          def getTile(bandNames: Seq[String], projectedExtent: ProjectedExtent, width: Int, height: Int): MultibandTile = {
            awaitRateLimitingGuardDelay(bandNames, width, height)

            processApi.getTile(datasetId, projectedExtent, key.temporalKey, width, height, bandNames,
              sampleType, metadata_properties, processingOptions, accessToken)
          }

          val keyExtent = key.spatialKey.extent(layout)

          def dataTile: MultibandTile = getTile(band_names.asScala, ProjectedExtent(keyExtent, boundingBox.crs),
            width = layout.tileLayout.tileCols, height = layout.tileLayout.tileRows)

          if (maskClouds) {
            val cloudFilterStrategy = {
              val sclBandIndex = band_names.asScala.indexWhere { bandName =>
                bandName.contains("SCENECLASSIFICATION") || bandName.contains("SCL")
              }

              if (sclBandIndex >= 0) new SCLConvolutionFilterStrategy(sclBandIndex)
              else NoCloudFilterStrategy
            }

            cloudFilterStrategy.loadMasked(new MaskTileLoader {
              override def loadMask(bufferInPixels: Int, sclBandIndex: Int): Option[Raster[MultibandTile]] = Some {
                val bufferedWidth = layout.tileLayout.tileCols + 2 * bufferInPixels
                val bufferedHeight = layout.tileLayout.tileRows + 2 * bufferInPixels
                val bufferedExtent = keyExtent.expandBy(bufferInPixels * layout.cellwidth, bufferInPixels * layout.cellheight)

                val maskTile = getTile(Seq(band_names.get(sclBandIndex)), ProjectedExtent(bufferedExtent, boundingBox.crs), bufferedWidth, bufferedHeight)
                Raster(maskTile, bufferedExtent)
              }

              override def loadData: Option[MultibandTile] = Some(dataTile)
            })
          } else Some(dataTile)
        }

<<<<<<< HEAD
        val tilesRdd: RDD[(SpaceTimeKey,MultibandTile)] = sc.parallelize(overlappingKeys)
          .map(key => (key,loadMasked(key)))
          .filter{case (key:SpaceTimeKey,tile:Option[MultibandTile])=> tile.isDefined && !tile.get.bands.forall(_.isNoDataTile) }
          .mapValues(t => t.get)
=======
        val tilesRdd = for {
          key <- sc.parallelize(overlappingKeys, numSlices = (overlappingKeys.size / maxKeysPerPartition) max 1)
          tile <- loadMasked(key)
          if !tile.bands.forall(_.isNoDataTile)
        } yield (key, tile)
>>>>>>> 107890a2

        val partitioner = SpacePartitioner(metadata.bounds)
        assert(partitioner.index == SpaceTimeByMonthPartitioner)

        tilesRdd.partitionBy(partitioner)
      }

      ContextRDD(tilesRdd, metadata)
    }

    Seq(0 -> cube)
  }

  private def awaitRateLimitingGuardDelay(bandNames: Seq[String], width: Int, height: Int): Unit = {
    val delay = rateLimitingGuard.delay(
      batchProcessing = false,
      width, height,
      bandNames.count(_ != "dataMask"),
      outputFormat = "tiff32",
      nDataSamples = bandNames.size,
      s1Orthorectification = false
    )

    logger.debug(s"$rateLimitingGuard says to wait $delay")
    TimeUnit.MILLISECONDS.sleep(delay.toMillis)
  }

  private val maxSpatialResolution: CellSize = CellSize(10, 10)

  private def layout(layoutScheme: FloatingLayoutScheme, boundingBox: ProjectedExtent): LayoutDefinition = {
    //Giving the layout a deterministic extent simplifies merging of data with spatial partitioner
    val layoutExtent =
      if (boundingBox.crs.proj4jCrs.getProjection.getName == "utm") {
        //for utm, we return an extent that goes beyound the utm zone bounds, to avoid negative spatial keys
        if (boundingBox.crs.proj4jCrs.getProjection.asInstanceOf[TransverseMercatorProjection].getSouthernHemisphere)
        //official extent: Extent(166021.4431, 1116915.0440, 833978.5569, 10000000.0000) -> round to 10m + extend
          Extent(0.0, 1000000.0, 833970.0 + 100000.0, 10000000.0000 + 100000.0)
        else {
          //official extent: Extent(166021.4431, 0.0000, 833978.5569, 9329005.1825) -> round to 10m + extend
          Extent(0.0, -1000000.0000, 833970.0 + 100000.0, 9329000.0 + 100000.0)
        }
      } else {
        boundingBox.extent
      }

    layoutScheme.levelFor(layoutExtent, maxSpatialResolution).layout
  }
}<|MERGE_RESOLUTION|>--- conflicted
+++ resolved
@@ -248,18 +248,10 @@
           } else Some(dataTile)
         }
 
-<<<<<<< HEAD
-        val tilesRdd: RDD[(SpaceTimeKey,MultibandTile)] = sc.parallelize(overlappingKeys)
+        val tilesRdd: RDD[(SpaceTimeKey,MultibandTile)] = sc.parallelize(overlappingKeys, numSlices = (overlappingKeys.size / maxKeysPerPartition) max 1)
           .map(key => (key,loadMasked(key)))
           .filter{case (key:SpaceTimeKey,tile:Option[MultibandTile])=> tile.isDefined && !tile.get.bands.forall(_.isNoDataTile) }
           .mapValues(t => t.get)
-=======
-        val tilesRdd = for {
-          key <- sc.parallelize(overlappingKeys, numSlices = (overlappingKeys.size / maxKeysPerPartition) max 1)
-          tile <- loadMasked(key)
-          if !tile.bands.forall(_.isNoDataTile)
-        } yield (key, tile)
->>>>>>> 107890a2
 
         val partitioner = SpacePartitioner(metadata.bounds)
         assert(partitioner.index == SpaceTimeByMonthPartitioner)
