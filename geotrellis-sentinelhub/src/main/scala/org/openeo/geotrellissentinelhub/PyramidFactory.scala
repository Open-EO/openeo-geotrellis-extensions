--- conflicted
+++ resolved
@@ -120,19 +120,11 @@
           spatialKey <- layout.mapTransform.keysForGeometry(GeometryCollection(polygons))
         } yield SpaceTimeKey(spatialKey, date)
 
-<<<<<<< HEAD
         val tilesRdd: RDD[(SpaceTimeKey,MultibandTile)] = sc.parallelize(overlappingKeys)
-          .map(key => (key,retrieveTileFromSentinelHub(datasetId, ProjectedExtent(key.spatialKey.extent(layout), boundingBox.crs), key.temporalKey, layout.tileLayout.tileCols, layout.tileLayout.tileRows, band_names.asScala, sampleType, clientId, clientSecret)))
+          .map(key => (key,retrieveTileFromSentinelHub(datasetId, ProjectedExtent(key.spatialKey.extent(layout), boundingBox.crs),
+            key.temporalKey, layout.tileLayout.tileCols, layout.tileLayout.tileRows, band_names.asScala, sampleType,
+            processingOptions, clientId, clientSecret)))
           .filter{case (key:SpaceTimeKey,tile:MultibandTile)=> !tile.bands.forall(_.isNoDataTile) }
-=======
-        val tilesRdd = for {
-          key <- sc.parallelize(overlappingKeys)
-          tile = retrieveTileFromSentinelHub(datasetId, ProjectedExtent(key.spatialKey.extent(layout), boundingBox.crs),
-            key.temporalKey, layout.tileLayout.tileCols, layout.tileLayout.tileRows, band_names.asScala, sampleType,
-            processingOptions, clientId, clientSecret)
-          if !tile.bands.forall(_.isNoDataTile)
-        } yield (key, tile)
->>>>>>> e1fb913f
 
         val partitioner = SpacePartitioner(metadata.bounds)
         assert(partitioner.index == SpaceTimeByMonthPartitioner)
