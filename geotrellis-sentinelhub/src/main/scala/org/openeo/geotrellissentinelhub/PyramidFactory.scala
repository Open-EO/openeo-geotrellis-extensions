--- conflicted
+++ resolved
@@ -235,12 +235,6 @@
           } else Some(dataTile)
         }
 
-<<<<<<< HEAD
-        val tilesRdd: RDD[(SpaceTimeKey,MultibandTile)] = sc.parallelize(overlappingKeys, numSlices = (overlappingKeys.size / maxKeysPerPartition) max 1)
-          .map(key => (key,loadMasked(key)))
-          .filter{case (key:SpaceTimeKey,tile:Option[MultibandTile])=> tile.isDefined && !tile.get.bands.forall(_.isNoDataTile) }
-          .mapValues(t => t.get)
-=======
         logger.info(s"Created Sentinelhub datacube with ${overlappingKeys} keys and metadata ${metadata}")
 
         val reduction: Int = dataCubeParameters.partitionerIndexReduction
@@ -255,12 +249,10 @@
         }
         val partitioner = SpacePartitioner(metadata.bounds)(SpaceTimeKey.Boundable,ClassTag(classOf[SpaceTimeKey]), partitionerIndex)
 
-        val tilesRdd = for {
-          key <- sc.parallelize(overlappingKeys, numSlices = (overlappingKeys.size / maxKeysPerPartition) max 1)
-          tile <- loadMasked(key)
-          if !tile.bands.forall(_.isNoDataTile)
-        } yield (key, tile)
->>>>>>> 3b581ce9
+        val tilesRdd: RDD[(SpaceTimeKey,MultibandTile)] = sc.parallelize(overlappingKeys, numSlices = (overlappingKeys.size / maxKeysPerPartition) max 1)
+          .map(key => (key,loadMasked(key)))
+          .filter{case (key:SpaceTimeKey,tile:Option[MultibandTile])=> tile.isDefined && !tile.get.bands.forall(_.isNoDataTile) }
+          .mapValues(t => t.get)
 
         assert(partitioner.index == SpaceTimeByMonthPartitioner)
 
