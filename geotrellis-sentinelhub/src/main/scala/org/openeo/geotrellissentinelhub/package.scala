--- conflicted
+++ resolved
@@ -152,18 +152,8 @@
       polygon <- multiPolygon.polygons
     } yield Polygon(polygon.getExteriorRing)
 
-<<<<<<< HEAD
-  // TODO: can the return type be generalized to Geometry?
-  private def dissolve(polygons: Seq[Polygon]): MultiPolygon = {
-    GeometryCollection(polygons).union() match {
-      case polygon: Polygon => MultiPolygon(polygon)
-      case multiPolygon: MultiPolygon => multiPolygon
-    }
-  }
-=======
   private def dissolve(polygons: Seq[Polygon]): Geometry with Polygonal =
     GeometryCollection(polygons).union().asInstanceOf[Geometry with Polygonal]
->>>>>>> 1611ac88
 
   private[geotrellissentinelhub] def simplify(multiPolygons: Array[MultiPolygon]): Geometry with Polygonal =
     dissolve(polygonExteriors(multiPolygons))
