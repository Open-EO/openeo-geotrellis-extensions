--- conflicted
+++ resolved
@@ -2,10 +2,6 @@
 
 import _root_.io.circe.{Decoder, Encoder, HCursor, Json}
 import _root_.io.circe.Decoder.Result
-<<<<<<< HEAD
-=======
-import cats.syntax.either._
->>>>>>> ac22ff29
 import geotrellis.vector._
 import net.jodah.failsafe.event.ExecutionAttemptedEvent
 import net.jodah.failsafe.function.{CheckedConsumer, CheckedSupplier}
@@ -148,27 +144,21 @@
       Some(10000)
     else None
 
-<<<<<<< HEAD
-  // flattens n MultiPolygons into 1 by taking their polygon exteriors
-  private[geotrellissentinelhub] def multiPolygonFromPolygonExteriors(multiPolygons: Array[MultiPolygon]): MultiPolygon = {
-    val polygonExteriors = for {
-=======
   // flattens n MultiPolygons into their polygon exteriors
   private def polygonExteriors(multiPolygons: Array[MultiPolygon]): Seq[Polygon] =
     for {
->>>>>>> ac22ff29
       multiPolygon <- multiPolygons
       polygon <- multiPolygon.polygons
     } yield Polygon(polygon.getExteriorRing)
 
-<<<<<<< HEAD
-    MultiPolygon(polygonExteriors)
+  // TODO: can the return type be generalized to Geometry?
+  private def dissolve(polygons: Seq[Polygon]): MultiPolygon = {
+    GeometryCollection(polygons).union() match {
+      case polygon: Polygon => MultiPolygon(polygon)
+      case multiPolygon: MultiPolygon => multiPolygon
+    }
   }
-=======
-  private def dissolve(polygons: Seq[Polygon]): MultiPolygon =
-    GeometryCollection(polygons).union().asInstanceOf[MultiPolygon]
 
   private[geotrellissentinelhub] def simplify(multiPolygons: Array[MultiPolygon]): MultiPolygon =
     dissolve(polygonExteriors(multiPolygons))
->>>>>>> ac22ff29
 }