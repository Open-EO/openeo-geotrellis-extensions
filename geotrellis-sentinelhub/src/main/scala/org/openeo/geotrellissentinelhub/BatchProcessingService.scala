package org.openeo.geotrellissentinelhub

import geotrellis.proj4.{CRS, LatLng}
import geotrellis.vector._
import org.openeo.geotrellissentinelhub.SampleType.SampleType

import java.time.ZoneOffset.UTC
import java.time.{LocalTime, OffsetTime, ZonedDateTime}
import java.util
import scala.collection.JavaConverters._

object BatchProcessingService {
  case class NoSuchFeaturesException(message: String) extends IllegalArgumentException(message)
}

// TODO: snake_case for these arguments
class BatchProcessingService(endpoint: String, val bucketName: String, clientId: String, clientSecret: String) {
<<<<<<< HEAD
  private val catalogApi: CatalogApi = new DefaultCatalogApi(endpoint)
=======
  import BatchProcessingService._
>>>>>>> 9aa5bc8f

  private def authorized[R](fn: String => R): R =
    org.openeo.geotrellissentinelhub.authorized[R](clientId, clientSecret)(fn)

  def start_batch_process(collection_id: String, dataset_id: String, bbox: Extent, bbox_srs: String, from_date: String,
                          to_date: String, band_names: util.List[String], sampleType: SampleType,
                          metadata_properties: util.Map[String, util.Map[String, Any]],
                          processing_options: util.Map[String, Any], subfolder: String): String = {
    val polygons = Array(MultiPolygon(bbox.toPolygon()))
    val polygonsCrs = CRS.fromName(bbox_srs)

    start_batch_process(collection_id, dataset_id, polygons, polygonsCrs, from_date, to_date, band_names, sampleType,
      metadata_properties, processing_options, subfolder)
  }

  def start_batch_process(collection_id: String, dataset_id: String, bbox: Extent, bbox_srs: String, from_date: String,
                          to_date: String, band_names: util.List[String], sampleType: SampleType,
                          metadata_properties: util.Map[String, util.Map[String, Any]],
                          processing_options: util.Map[String, Any]): String = {
    start_batch_process(collection_id, dataset_id, bbox, bbox_srs, from_date, to_date, band_names, sampleType,
      metadata_properties, processing_options, subfolder = null)
  }

  def start_batch_process(collection_id: String, dataset_id: String, polygons: Array[MultiPolygon],
                          crs: CRS, from_date: String, to_date: String, band_names: util.List[String],
                          sampleType: SampleType, metadata_properties: util.Map[String, util.Map[String, Any]],
                          processing_options: util.Map[String, Any]): String =
    start_batch_process(collection_id, dataset_id, polygons, crs, from_date, to_date, band_names,
      sampleType, metadata_properties, processing_options, subfolder = null)

  def start_batch_process(collection_id: String, dataset_id: String, polygons: Array[MultiPolygon],
                          crs: CRS, from_date: String, to_date: String, band_names: util.List[String],
                          sampleType: SampleType, metadata_properties: util.Map[String, util.Map[String, Any]],
                          processing_options: util.Map[String, Any], subfolder: String): String = {
    // TODO: implement retries
    // workaround for bug where upper bound is considered inclusive in OpenEO
    val (from, to) = includeEndDay(from_date, to_date)

    val multiPolygon = simplify(polygons)
    val multiPolygonCrs = crs

    val dateTimes = authorized { accessToken =>
      catalogApi.dateTimes(collection_id, multiPolygon, multiPolygonCrs, from, to,
        accessToken, Criteria.toQueryProperties(metadata_properties))
    }

    if (dateTimes.isEmpty)
      throw NoSuchFeaturesException(message =
        s"""no features found for criteria:
           |collection ID "$collection_id"
           |${polygons.length} polygon(s)
           |[$from_date, $to_date]
           |metadata properties $metadata_properties""".stripMargin)

    val batchProcessingApi = new BatchProcessingApi(endpoint)

    val batchRequestId = authorized { accessToken =>
      batchProcessingApi.createBatchProcess(
        dataset_id,
        multiPolygon,
        multiPolygonCrs,
        dateTimes,
        band_names.asScala,
        sampleType,
        additionalDataFilters = Criteria.toDataFilters(metadata_properties),
        processing_options,
        bucketName,
        description = s"$dataset_id ${polygons.length} $from_date $to_date $band_names",
        accessToken,
        subfolder
      ).id
    }

    authorized { accessToken => batchProcessingApi.startBatchProcess(batchRequestId, accessToken) }

    batchRequestId
  }

  def start_batch_process_cached(collection_id: String, dataset_id: String, bbox: Extent, bbox_srs: String,
                                 from_date: String, to_date: String, band_names: util.List[String],
                                 sampleType: SampleType, metadata_properties: util.Map[String, util.Map[String, Any]],
                                 processing_options: util.Map[String, Any], subfolder: String,
                                 collecting_folder: String): String = {
    val polygons = Array(MultiPolygon(bbox.toPolygon()))
    val polygonsCrs = CRS.fromName(bbox_srs)

    start_batch_process_cached(collection_id, dataset_id, polygons, polygonsCrs, from_date, to_date, band_names,
      sampleType, metadata_properties, processing_options, subfolder, collecting_folder)
  }

  // TODO: move to the CachingService? What about the call to start_batch_process() then?
  def start_batch_process_cached(collection_id: String, dataset_id: String, polygons: Array[MultiPolygon],
                                 crs: CRS, from_date: String, to_date: String, band_names: util.List[String],
                                 sampleType: SampleType, metadata_properties: util.Map[String, util.Map[String, Any]],
                                 processing_options: util.Map[String, Any], subfolder: String,
                                 collecting_folder: String): String = {
    require(metadata_properties.isEmpty, "metadata_properties are not supported yet")

    val (from, to) = includeEndDay(from_date, to_date)

    val cacheOperation =
      if (Set("sentinel-2-l2a", "S2L2A") contains dataset_id)
        new Sentinel2L2AInitialCacheOperation(dataset_id)
      else if (Set("sentinel-1-grd", "S1GRD") contains dataset_id)
        new Sentinel1GrdInitialCacheOperation(dataset_id)
      else throw new IllegalArgumentException(
        """only datasets "sentinel-2-l2a" (previously "S2L2A") and
          | "sentinel-1-grd" (previously "S1GRD") are supported""".stripMargin)

    cacheOperation.startBatchProcess(collection_id, dataset_id, polygons, crs, from, to, band_names,
      sampleType, metadata_properties, processing_options, bucketName, subfolder, collecting_folder, this)
  }

  def get_batch_process_status(batch_request_id: String): String = authorized { accessToken =>
    new BatchProcessingApi(endpoint).getBatchProcess(batch_request_id, accessToken).status
  }

  def restart_partially_failed_batch_process(batch_request_id: String): Unit = authorized { accessToken =>
    new BatchProcessingApi(endpoint).restartPartiallyFailedBatchProcess(batch_request_id, accessToken)
  }

  def start_card4l_batch_processes(collection_id: String, dataset_id: String, bbox: Extent, bbox_srs: String,
                                   from_date: String, to_date: String, band_names: util.List[String],
                                   dem_instance: String, metadata_properties: util.Map[String, util.Map[String, Any]],
                                   subfolder: String, request_group_id: String): util.List[String] = {
    val polygons = Array(MultiPolygon(bbox.toPolygon()))
    val polygonsCrs = CRS.fromName(bbox_srs)

    start_card4l_batch_processes(collection_id, dataset_id, polygons, polygonsCrs, from_date, to_date, band_names,
      dem_instance, metadata_properties, subfolder, request_group_id)
  }

  def start_card4l_batch_processes(collection_id: String, dataset_id: String, polygons: Array[MultiPolygon],
                                   crs: CRS, from_date: String, to_date: String, band_names: util.List[String],
                                   dem_instance: String, metadata_properties: util.Map[String, util.Map[String, Any]],
                                   subfolder: String, request_group_id: String): util.List[String] = {
    // TODO: add error handling
    val geometry = simplify(polygons).reproject(crs, LatLng)
    val geometryCrs = LatLng

    // from should be start of day, to should be end of day (23:59:59)
    val (from, to) = includeEndDay(from_date, to_date)

    // original features that overlap in space and time
    val features = authorized { accessToken =>
      catalogApi.searchCard4L(collection_id, geometry, geometryCrs, from, to,
        accessToken, Criteria.toQueryProperties(metadata_properties))
    }

    // their intersections with input polygons (all should be in LatLng)
    val intersectionFeatures = features.mapValues(feature =>
      feature.mapGeom(geom => geom intersection geometry)
    )

    val batchProcessingApi = new BatchProcessingApi(endpoint)

    // TODO: the web tool creates one batch process, analyses it, polls until ANALYSIS_DONE, then creates the remaining
    //  processes and starts them all
    val batchRequestIds =
      for ((id, Feature(intersection, datetime)) <- intersectionFeatures)
        yield authorized { accessToken =>
          batchProcessingApi.createCard4LBatchProcess(
            dataset_id,
            bounds = intersection,
            dateTime = datetime,
            band_names.asScala,
            dataTakeId(id),
            card4lId = request_group_id,
            dem_instance,
            additionalDataFilters = Criteria.toDataFilters(metadata_properties),
            bucketName,
            subfolder,
            accessToken
          ).id
        }

    for (batchRequestId <- batchRequestIds) {
      authorized { accessToken => batchProcessingApi.startBatchProcess(batchRequestId, accessToken) }
    }

    batchRequestIds.toIndexedSeq.asJava
  }

  private def dataTakeId(featureId: String): String = {
    val penultimatePart = featureId.split("_").reverse(1) // from source at https://apps.sentinel-hub.com/s1-card4l/
    penultimatePart
  }

  private def includeEndDay(from_date: String, to_date: String): (ZonedDateTime, ZonedDateTime) = {
    val from = ZonedDateTime.parse(from_date)
    val to = {
      val endOfDay = OffsetTime.of(LocalTime.MAX, UTC)
      ZonedDateTime.parse(to_date).toLocalDate.atTime(endOfDay).toZonedDateTime
    }

    (from, to)
  }
}<|MERGE_RESOLUTION|>--- conflicted
+++ resolved
@@ -15,11 +15,9 @@
 
 // TODO: snake_case for these arguments
 class BatchProcessingService(endpoint: String, val bucketName: String, clientId: String, clientSecret: String) {
-<<<<<<< HEAD
+  import BatchProcessingService._
+
   private val catalogApi: CatalogApi = new DefaultCatalogApi(endpoint)
-=======
-  import BatchProcessingService._
->>>>>>> 9aa5bc8f
 
   private def authorized[R](fn: String => R): R =
     org.openeo.geotrellissentinelhub.authorized[R](clientId, clientSecret)(fn)
