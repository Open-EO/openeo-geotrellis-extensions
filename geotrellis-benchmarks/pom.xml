--- conflicted
+++ resolved
@@ -5,11 +5,7 @@
     <parent>
         <artifactId>openeo-geotrellis-extensions</artifactId>
         <groupId>org.openeo</groupId>
-<<<<<<< HEAD
-        <version>2.2.0_2.12-SNAPSHOT</version>
-=======
-        <version>2.3.0-SNAPSHOT</version>
->>>>>>> da8eeaeb
+        <version>2.3.0_2.12-SNAPSHOT</version>
     </parent>
     <modelVersion>4.0.0</modelVersion>
 
