--- conflicted
+++ resolved
@@ -5,21 +5,13 @@
   <parent>
     <artifactId>openeo-geotrellis-extensions</artifactId>
     <groupId>org.openeo</groupId>
-<<<<<<< HEAD
-    <version>2.1.0_2.12-SNAPSHOT</version>
-=======
-    <version>2.2.0-SNAPSHOT</version>
->>>>>>> 527e2fe7
+    <version>2.2.0_2.12-SNAPSHOT</version>
   </parent>
   <modelVersion>4.0.0</modelVersion>
 
   <groupId>org.openeo</groupId>
   <artifactId>geotrellis-common</artifactId>
-<<<<<<< HEAD
-  <version>2.1.0_2.12-SNAPSHOT</version>
-=======
-  <version>2.2.0-SNAPSHOT</version>
->>>>>>> 527e2fe7
+  <version>2.2.0_2.12-SNAPSHOT</version>
 
   <name>geotrellis-common</name>
 
@@ -31,12 +23,12 @@
     </dependency>
     <dependency>
       <groupId>org.locationtech.sfcurve</groupId>
-      <artifactId>sfcurve-api_2.12</artifactId><!-- not yet available for scala 2.12!! -->
+      <artifactId>sfcurve-api_${scala.binary.version}</artifactId><!-- not yet available for scala 2.12!! -->
       <version>0.2.2</version>
     </dependency>
     <dependency>
       <groupId>org.locationtech.sfcurve</groupId>
-      <artifactId>sfcurve-zorder_2.12</artifactId><!-- not yet available for scala 2.12!! -->
+      <artifactId>sfcurve-zorder_${scala.binary.version}</artifactId><!-- not yet available for scala 2.12!! -->
       <version>0.2.2</version>
     </dependency>
     <dependency>
